--- conflicted
+++ resolved
@@ -36,14 +36,13 @@
 "AlertMessageGeneral" = "Bitte versuche Sie es erneut.";
 "AlertActionOk" = "Ok";
 
-<<<<<<< HEAD
 //Tracing Enable/Disable Settings
 //Tracing Enable/Disable Settings
 "ENS_Tracing_Setting_Title" = "Tracing";
 "ENS_Enable_Tracing" = "Tracing erlauben";
 "ENS_Introduction_Title" = "So funktioniert Tracking:";
 "ENS_Introduction_Text" = "Lorem ipsum dolor sit er elit lamet, consectetaur cillium adipisicing pecu, sed do eiusmod tempor incididunt ut labore et dolore magna aliqua. Ut enim ad minim veniam, quis nostrud exercitation ullamco laboris nisi ut aliquip ex ea commodo consequat. Duis aute irure dolor in reprehenderit in voluptate velit esse cillum dolore eu fugiat nulla pariatur. Excepteur sint occaecat cupidatat non proident, sunt in culpa qui officia deserunt mollit anim id est laborum. Nam liber te conscient to factor tum poen legum odioque civiuda.";
-=======
+
 // Home
 
 // Home Cards
@@ -64,5 +63,4 @@
 "home_info_card_about_title" = "Über COVID-19 informieren";
 "home_info_card_about_body" = "Finden Sie verlässliche Antworten und konkrete informationen, wie Sie sich schützen und anderen helfen können";
 
-"home_settings_card_title" = "Einstellungen";
->>>>>>> 261d8d8d
+"home_settings_card_title" = "Einstellungen";