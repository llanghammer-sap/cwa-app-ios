--- conflicted
+++ resolved
@@ -56,50 +56,6 @@
     }
 
     // MARK: Helper
-<<<<<<< HEAD
-    private func setupRootViewController() {
-        let manager = ENAExposureManager()
-        
-		var onboardingWasShown = store.isOnboarded
-        if TestEnvironment.shared.isUITesting {
-            onboardingWasShown = TestEnvironment.shared.isOnboarded
-        }
-		
-		//For a demo, we can set it to true.
-        let instructor = LaunchInstructor.configure(onboardingWasShown: onboardingWasShown)
-        let rootViewController: UIViewController
-        switch instructor {
-        case .home:
-            let homeViewController = AppStoryboard.home.initiateInitial { [unowned self] coder in
-                HomeViewController(
-                    coder: coder,
-                    exposureManager: manager,
-                    client: self.client,
-                    store: self.store,
-                    signedPayloadStore: self.diagnosisKeysStore
-                )
-            }
-            // swiftlint:disable:next force_unwrapping
-            let navigationController = UINavigationController(rootViewController: homeViewController!)
-            rootViewController = navigationController
-            navigationController.navigationBar.prefersLargeTitles = true
-            homeViewController?.navigationItem.largeTitleDisplayMode = .never
-
-        case .onboarding:
-            let storyboard = AppStoryboard.onboarding.instance
-            let onboardingViewController = storyboard.instantiateInitialViewController { [unowned self] coder in
-                OnboardingInfoViewController(
-                    coder: coder,
-                    pageType: .togetherAgainstCoronaPage,
-                    exposureManager: manager,
-                    store: self.store
-                )
-            }
-            // swiftlint:disable:next force_unwrapping
-            let navigationController = UINavigationController(rootViewController: onboardingViewController!)
-            rootViewController = navigationController
-        }
-=======
     private func setupUI() {
         store.isOnboarded ? showHome() : showOnboarding()
         window?.rootViewController = navigationController
@@ -122,7 +78,6 @@
             animated: true
         )
     }
->>>>>>> 050ac019
 
     private func showOnboarding() {
         navigationController.setViewControllers(
