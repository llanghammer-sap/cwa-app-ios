--- conflicted
+++ resolved
@@ -39,12 +39,7 @@
     // MARK: Helper
     private func setupRootViewController() {
         let manager = ENAExposureManager()
-
-<<<<<<< HEAD
-        let onboardingWasShown = true// PersistenceManager.shared.isOnboarded
-=======
-        let onboardingWasShown = store.isOnboarded
->>>>>>> 91561b15
+        let onboardingWasShown = true // store.isOnboarded
         //For a demo, we can set it to true.
         let instructor = LaunchInstructor.configure(onboardingWasShown: onboardingWasShown)
         let rootViewController: UIViewController
@@ -78,15 +73,10 @@
 				)
 			}
             // swiftlint:disable:next force_unwrapping
-<<<<<<< HEAD
-            rootViewController = onboardingViewController!
-        }
-=======
 			let navigationController = UINavigationController(rootViewController: onboardingViewController!)
             rootViewController = navigationController
 		}
 
->>>>>>> 91561b15
         window?.rootViewController = rootViewController
     }
 
