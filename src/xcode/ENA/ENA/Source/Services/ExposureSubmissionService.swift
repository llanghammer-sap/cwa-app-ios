--- conflicted
+++ resolved
@@ -23,46 +23,19 @@
     }
 
     func submitSelfExposure(tan: String, completionHandler: @escaping  ExposureSubmissionHandler) {
-<<<<<<< HEAD
         log(message: "Started self exposure submission...")
 
-        let enManager = ExposureManager.shared.manager
-
-        if enManager.exposureNotificationStatus != .active {
-            log(message: "Exposure notification service not activated.", level: .warning)
-            completionHandler(.notActivated)
-            return
-        }
-
-        enManager.getDiagnosisKeys { keys, error in
-            if let error = error {
-                logError(message: "Error while retrieving diagnosis keys: \(error.localizedDescription)")
-                completionHandler(self.parseError(error))
-                return
-            }
-
-            guard let keys = keys else {
-                log(message: "No diagnosis keys present on the device.")
-                completionHandler(.noKeys)
-                return
-            }
-
-            self.packageManager.sendDiagnosisKeys(keys, tan: tan) { error in
-                if let error = error {
-                    logError(message: "Error while submiting diagnosis keys: \(error.localizedDescription)")
-                }
-
-                completionHandler(error == nil ? nil : self.parseError(self.parseError(error!)))
-=======
         let manager = ExposureManager()
         manager.activate { error in
             if let _ = error {
+                log(message: "Exposure notification service not activated.", level: .warning)
                 completionHandler(.notActivated)
                 return
             }
 
             manager.accessDiagnosisKeys { keys, error in
                 if let error = error {
+                    logError(message: "Error while retrieving diagnosis keys: \(error.localizedDescription)")
                     completionHandler(self.parseError(error))
                     return
                 }
@@ -73,9 +46,11 @@
                 }
 
                 self.packageManager.sendDiagnosisKeys(keys, tan: tan) { error in
+                    if let error = error {
+                        logError(message: "Error while submiting diagnosis keys: \(error.localizedDescription)")
+                    }
                     completionHandler(error == nil ? nil : self.parseError(error!))
                 }
->>>>>>> 72a0e0d3
             }
         }
     }
