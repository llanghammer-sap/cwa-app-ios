//
//  ExposureManager.swift
//  ENA
//
//  Created by Steinmetz, Conrad on 01.05.20.
//

import ExposureNotification
import Foundation

enum ExposureNotificationError: Error {
    case exposureNotificationRequired
    case exposureNotificationAuthorization
}

struct Preconditions: OptionSet {
    let rawValue: Int

    static let authorized = Preconditions(rawValue: 1 << 0)
    static let enabled = Preconditions(rawValue: 1 << 1)
    static let active = Preconditions(rawValue: 1 << 2)

    static let all: Preconditions = [.authorized, .enabled, .active]
}

<<<<<<< HEAD
@objc protocol Manager: NSObjectProtocol {
=======
protocol Manager: NSObjectProtocol {
>>>>>>> 192763ae
    static var authorizationStatus: ENAuthorizationStatus { get }
    func detectExposures(configuration: ENExposureConfiguration, diagnosisKeyURLs: [URL], completionHandler: @escaping ENDetectExposuresHandler) -> Progress
    func activate(completionHandler: @escaping ENErrorHandler)
    func invalidate()
<<<<<<< HEAD
    @objc dynamic var exposureNotificationEnabled: Bool { get }
    func setExposureNotificationEnabled(_ enabled: Bool, completionHandler: @escaping ENErrorHandler)
    @objc dynamic var exposureNotificationStatus: ENStatus { get }
=======
    var exposureNotificationEnabled: Bool { get }
    func setExposureNotificationEnabled(_ enabled: Bool, completionHandler: @escaping ENErrorHandler)
    var exposureNotificationStatus: ENStatus { get }
>>>>>>> 192763ae
    func getDiagnosisKeys(completionHandler: @escaping ENGetDiagnosisKeysHandler)
}

extension ENManager: Manager {}

//
//extension ENManager: Manager {}

/**
*   @brief    Wrapper for ENManager to avoid code duplication and to abstract error handling
*/
final class ExposureManager: NSObject {

    typealias CompletionHandler = ((ExposureNotificationError?) -> Void)

<<<<<<< HEAD
    @objc private let manager: Manager

    private var exposureNotificationEnabledObserver: NSObject?
    private var exposureNotificationStatus: NSObject?

    init(manager: Manager = ENManager()) {
        self.manager = manager
        super.init()

        observeENFramework()
    }

    // MARK: Observers
=======
    private let manager: Manager

    init(manager: Manager = ENManager()) {
        self.manager = manager
    }

    // MARK: - Activation
>>>>>>> 192763ae

    private func observeENFramework() {
        // TODO: Add delegate, etc. here to update changes
        exposureNotificationEnabledObserver = observe(\.manager.exposureNotificationEnabled, options: [.new]) {_, _ in
            _ = self.preconditions()
        }
        exposureNotificationStatus = observe(\.manager.exposureNotificationStatus, options: [.new]) {_, _ in
            _ = self.preconditions()
        }
    }

    // MARK: Activation

    /// Activates `ENManager`
    /// Needs to be called before `ExposureManager.enable()`
    func activate(completion: @escaping CompletionHandler) {
        manager.activate { activationError in
            if let activationError = activationError {
                logError(message: "Failed to activate ENManager: \(activationError.localizedDescription)")
                self.handleENError(error: activationError, completion: completion)
                return
            }
            completion(nil)
        }
    }

<<<<<<< HEAD
    // MARK: Enable
=======
    // MARK: - Enable
>>>>>>> 192763ae

    /// Asks user for permission to enable ExposureNotification and enables it, if the user grants permission
    /// Expects the callee to invoke `ExposureManager.activate` prior to this function call
    func enable(completion: @escaping CompletionHandler) {
        changeEnabled(to: true, completion: completion)
    }

    /// Disables the ExposureNotification framework
    /// Expects the callee to invoke `ExposureManager.activate` prior to this function call
    func disable(completion: @escaping CompletionHandler) {
        changeEnabled(to: false, completion: completion)
    }

    private func changeEnabled(to status: Bool, completion: @escaping CompletionHandler) {
        self.manager.setExposureNotificationEnabled(status) { error in
            if let error = error {
                logError(message: "Failed to change ENManager.setExposureNotificationEnabled to \(status): \(error.localizedDescription)")
                self.handleENError(error: error, completion: completion)
                return
            }
            completion(nil)
        }
    }

<<<<<<< HEAD
    /// Returns an instance of the OptionSet `Preconditions`
    /// Only if `Preconditions.all()`
    func preconditions() -> Preconditions {
        var preconditions = Preconditions()
        if type(of: manager).authorizationStatus == ENAuthorizationStatus.authorized {
            preconditions.insert(.authorized)
        }
        if manager.exposureNotificationEnabled {
            preconditions.insert(.enabled)
        }
        if manager.exposureNotificationStatus == .active {
            preconditions.insert(.active)
        }

        let message = """
        New status of EN framework:
            Authorized: \(ENManager.authorizationStatus.rawValue)
            enabled: \(manager.exposureNotificationEnabled)
            status: \(manager.exposureNotificationStatus.rawValue)
        """
        log(message: message)

        if preconditions == Preconditions.all {
            log(message: "Enabled")
        }
=======
    func preconditions() -> Preconditions {
        var preconditions: Preconditions = []
        if type(of: manager).authorizationStatus == ENAuthorizationStatus.authorized { preconditions.insert(.authorized) }
        if manager.exposureNotificationEnabled { preconditions.insert(.enabled) }
        if manager.exposureNotificationStatus == .active { preconditions.insert(.active) }
>>>>>>> 192763ae

        return preconditions
    }
    
    // MARK: Detect Exposures
<<<<<<< HEAD

    /// Wrapper for `ENManager.detectExposures`
    /// `ExposureManager` needs to be activated and enabled
    func detectExposures(configuration: ENExposureConfiguration, diagnosisKeyURLs: [URL], completionHandler: @escaping ENDetectExposuresHandler) -> Progress {
        manager.detectExposures(configuration: configuration, diagnosisKeyURLs: diagnosisKeyURLs, completionHandler: completionHandler)
    }

    // MARK: Diagnosis Keys
=======
    func detectExposures(configuration: ENExposureConfiguration, diagnosisKeyURLs: [URL], completionHandler: @escaping ENDetectExposuresHandler) -> Progress {
        return manager.detectExposures(configuration: configuration, diagnosisKeyURLs: diagnosisKeyURLs, completionHandler: completionHandler)
    }

    // MARK: - Diagnosis Keys
>>>>>>> 192763ae

    /// Wrapper for `ENManager.getDiagnosisKeys`
    /// `ExposureManager` needs to be activated and enabled
    func accessDiagnosisKeys(completionHandler: @escaping ENGetDiagnosisKeysHandler) {
        if !manager.exposureNotificationEnabled {
            let error = ENError(.notEnabled)
            logError(message: error.localizedDescription)
            completionHandler(nil, error)
            return
        }
        manager.getDiagnosisKeys(completionHandler: completionHandler)
    }

<<<<<<< HEAD
    // MARK: Error Handling
=======
    // MARK: - Error Handling
>>>>>>> 192763ae

    private func handleENError(error: Error, completion: @escaping CompletionHandler) {
        if let error = error as? ENError {
            switch error.code {
            case .notAuthorized:
                completion(ExposureNotificationError.exposureNotificationAuthorization)
            case .notEnabled:
                completion(ExposureNotificationError.exposureNotificationRequired)
            default:
                // TODO: Add missing cases
                let error = "[ExposureManager] Not implemented \(error.localizedDescription)"
                logError(message: error)
                fatalError(error)
            }
        } else {
            let error = "[ExposureManager] Not implemented \(error.localizedDescription)"
            logError(message: error)
            fatalError(error)
        }
    }

    deinit {
        manager.invalidate()
    }
}<|MERGE_RESOLUTION|>--- conflicted
+++ resolved
@@ -23,24 +23,14 @@
     static let all: Preconditions = [.authorized, .enabled, .active]
 }
 
-<<<<<<< HEAD
 @objc protocol Manager: NSObjectProtocol {
-=======
-protocol Manager: NSObjectProtocol {
->>>>>>> 192763ae
     static var authorizationStatus: ENAuthorizationStatus { get }
     func detectExposures(configuration: ENExposureConfiguration, diagnosisKeyURLs: [URL], completionHandler: @escaping ENDetectExposuresHandler) -> Progress
     func activate(completionHandler: @escaping ENErrorHandler)
     func invalidate()
-<<<<<<< HEAD
     @objc dynamic var exposureNotificationEnabled: Bool { get }
     func setExposureNotificationEnabled(_ enabled: Bool, completionHandler: @escaping ENErrorHandler)
     @objc dynamic var exposureNotificationStatus: ENStatus { get }
-=======
-    var exposureNotificationEnabled: Bool { get }
-    func setExposureNotificationEnabled(_ enabled: Bool, completionHandler: @escaping ENErrorHandler)
-    var exposureNotificationStatus: ENStatus { get }
->>>>>>> 192763ae
     func getDiagnosisKeys(completionHandler: @escaping ENGetDiagnosisKeysHandler)
 }
 
@@ -56,7 +46,6 @@
 
     typealias CompletionHandler = ((ExposureNotificationError?) -> Void)
 
-<<<<<<< HEAD
     @objc private let manager: Manager
 
     private var exposureNotificationEnabledObserver: NSObject?
@@ -70,15 +59,6 @@
     }
 
     // MARK: Observers
-=======
-    private let manager: Manager
-
-    init(manager: Manager = ENManager()) {
-        self.manager = manager
-    }
-
-    // MARK: - Activation
->>>>>>> 192763ae
 
     private func observeENFramework() {
         // TODO: Add delegate, etc. here to update changes
@@ -105,11 +85,7 @@
         }
     }
 
-<<<<<<< HEAD
     // MARK: Enable
-=======
-    // MARK: - Enable
->>>>>>> 192763ae
 
     /// Asks user for permission to enable ExposureNotification and enables it, if the user grants permission
     /// Expects the callee to invoke `ExposureManager.activate` prior to this function call
@@ -134,7 +110,6 @@
         }
     }
 
-<<<<<<< HEAD
     /// Returns an instance of the OptionSet `Preconditions`
     /// Only if `Preconditions.all()`
     func preconditions() -> Preconditions {
@@ -160,19 +135,11 @@
         if preconditions == Preconditions.all {
             log(message: "Enabled")
         }
-=======
-    func preconditions() -> Preconditions {
-        var preconditions: Preconditions = []
-        if type(of: manager).authorizationStatus == ENAuthorizationStatus.authorized { preconditions.insert(.authorized) }
-        if manager.exposureNotificationEnabled { preconditions.insert(.enabled) }
-        if manager.exposureNotificationStatus == .active { preconditions.insert(.active) }
->>>>>>> 192763ae
 
         return preconditions
     }
-    
+
     // MARK: Detect Exposures
-<<<<<<< HEAD
 
     /// Wrapper for `ENManager.detectExposures`
     /// `ExposureManager` needs to be activated and enabled
@@ -181,13 +148,6 @@
     }
 
     // MARK: Diagnosis Keys
-=======
-    func detectExposures(configuration: ENExposureConfiguration, diagnosisKeyURLs: [URL], completionHandler: @escaping ENDetectExposuresHandler) -> Progress {
-        return manager.detectExposures(configuration: configuration, diagnosisKeyURLs: diagnosisKeyURLs, completionHandler: completionHandler)
-    }
-
-    // MARK: - Diagnosis Keys
->>>>>>> 192763ae
 
     /// Wrapper for `ENManager.getDiagnosisKeys`
     /// `ExposureManager` needs to be activated and enabled
@@ -201,11 +161,7 @@
         manager.getDiagnosisKeys(completionHandler: completionHandler)
     }
 
-<<<<<<< HEAD
     // MARK: Error Handling
-=======
-    // MARK: - Error Handling
->>>>>>> 192763ae
 
     private func handleENError(error: Error, completion: @escaping CompletionHandler) {
         if let error = error as? ENError {
