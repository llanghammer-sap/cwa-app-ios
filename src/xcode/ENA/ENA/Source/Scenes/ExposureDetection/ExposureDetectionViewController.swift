--- conflicted
+++ resolved
@@ -15,10 +15,11 @@
 
 final class ExposureDetectionViewController: UIViewController {
     // MARK: Creating a Exposure Detection View Controller
-    required init?(coder: NSCoder, store: Store) {
+    required init?(coder: NSCoder, client: Client, store: Store) {
         guard let riskView = UINib(nibName: "RiskView", bundle: nil).instantiate(withOwner: nil, options: nil)[0] as? RiskView else {
               fatalError("It should not happen. RiskView is not avaiable")
         }
+        self.client = client
         self.store = store
         self.riskView = riskView
         super.init(coder: coder)
@@ -33,33 +34,13 @@
     @IBOutlet weak var infoTextView: UITextView!
     @IBOutlet weak var riskViewContainerView: UIView!
 
-<<<<<<< HEAD
     private let store: Store
-    var client: Client?
-=======
     let client: Client
->>>>>>> c0394520
     var exposureManager: ExposureManager?
     weak var delegate: ExposureDetectionViewControllerDelegate?
     weak var exposureDetectionSummary: ENExposureDetectionSummary?
     let riskView: RiskView
 
-<<<<<<< HEAD
-=======
-    init?(coder: NSCoder, client: Client) {
-        guard let riskView = UINib(nibName: "RiskView", bundle: nil).instantiate(withOwner: nil, options: nil)[0] as? RiskView else {
-              fatalError("It should not happen. RiskView is not avaiable")
-        }
-        self.client = client
-        self.riskView = riskView
-        super.init(coder: coder)
-    }
-
-    required init?(coder: NSCoder) {
-        fatalError("init(coder:) has not been implemented")
-    }
-
->>>>>>> c0394520
     // MARK: UIViewController
     override func viewDidLoad() {
         super.viewDidLoad()
@@ -240,7 +221,7 @@
         return string
 
     }
-    
+
     func title(for riskLevel: RiskLevel) -> String {
         let key: String
         switch riskLevel {
@@ -255,5 +236,5 @@
         }
         return key
     }
-    
+
 }