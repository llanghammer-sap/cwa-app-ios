--- conflicted
+++ resolved
@@ -58,14 +58,8 @@
     
     // MARK: Misc
     func showSubmitResult() {
-<<<<<<< HEAD
-        let storyboard = AppStoryboard.exposureSubmission.instance
-        let vc = storyboard.instantiateViewController(identifier: ExposureSubmissionViewController.stringName()) { [unowned self] coder in
+        let vc = ExposureSubmissionViewController.initiate(for: .exposureSubmission) { [unowned self] coder in
             let exposureSubmissionService = ExposureSubmissionServiceImpl(manager: ExposureManager(), client: self.homeInteractor.client)
-=======
-        let vc = ExposureSubmissionViewController.initiate(for: .exposureSubmission) { [unowned self] coder in
-            let exposureSubmissionService = ExposureSubmissionServiceImpl(manager: ExposureManager(), client: self.client)
->>>>>>> 24c2d0ca
             return ExposureSubmissionViewController(coder: coder, exposureSubmissionService: exposureSubmissionService)
         }
         let naviController = UINavigationController(rootViewController: vc)
