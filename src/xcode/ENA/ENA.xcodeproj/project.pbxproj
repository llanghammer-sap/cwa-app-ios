--- conflicted
+++ resolved
@@ -751,10 +751,7 @@
 			isa = XCBuildConfiguration;
 			buildSettings = {
 				ASSETCATALOG_COMPILER_APPICON_NAME = AppIcon;
-<<<<<<< HEAD
-=======
 				CODE_SIGN_ENTITLEMENTS = "${PROJECT}/Resources/ENA.entitlements";
->>>>>>> 27d025de
 				CODE_SIGN_IDENTITY = "iPhone Developer";
 				CODE_SIGN_STYLE = Manual;
 				DEVELOPMENT_TEAM = ZK2MG3TWVQ;
@@ -765,11 +762,7 @@
 				);
 				PRODUCT_BUNDLE_IDENTIFIER = com.sap.ena;
 				PRODUCT_NAME = "$(TARGET_NAME)";
-<<<<<<< HEAD
-				PROVISIONING_PROFILE_SPECIFIER = covid;
-=======
 				PROVISIONING_PROFILE_SPECIFIER = covid19;
->>>>>>> 27d025de
 				SWIFT_VERSION = 5.0;
 				TARGETED_DEVICE_FAMILY = "1,2";
 			};
@@ -779,12 +772,8 @@
 			isa = XCBuildConfiguration;
 			buildSettings = {
 				ASSETCATALOG_COMPILER_APPICON_NAME = AppIcon;
-<<<<<<< HEAD
-				CODE_SIGN_IDENTITY = "iPhone Developer";
-=======
 				CODE_SIGN_ENTITLEMENTS = "${PROJECT}/Resources/ENA.entitlements";
 				CODE_SIGN_IDENTITY = "iPhone Distribution";
->>>>>>> 27d025de
 				CODE_SIGN_STYLE = Manual;
 				DEVELOPMENT_TEAM = ZK2MG3TWVQ;
 				INFOPLIST_FILE = ENA/Resources/Info.plist;
@@ -794,11 +783,7 @@
 				);
 				PRODUCT_BUNDLE_IDENTIFIER = com.sap.ena;
 				PRODUCT_NAME = "$(TARGET_NAME)";
-<<<<<<< HEAD
-				PROVISIONING_PROFILE_SPECIFIER = covid;
-=======
 				PROVISIONING_PROFILE_SPECIFIER = "ena-4";
->>>>>>> 27d025de
 				SWIFT_VERSION = 5.0;
 				TARGETED_DEVICE_FAMILY = "1,2";
 			};
