--- conflicted
+++ resolved
@@ -123,12 +123,7 @@
 		B1741B5A2462F4DE006275D9 /* TanEntryViewController.swift in Sources */ = {isa = PBXBuildFile; fileRef = B1741B592462F4DE006275D9 /* TanEntryViewController.swift */; };
 		B17A44A22464906A00CB195E /* KeyTests.swift in Sources */ = {isa = PBXBuildFile; fileRef = B17A44A12464906A00CB195E /* KeyTests.swift */; };
 		B18C411D246DB30000B8D8CB /* URL+Helper.swift in Sources */ = {isa = PBXBuildFile; fileRef = B18C411C246DB30000B8D8CB /* URL+Helper.swift */; };
-<<<<<<< HEAD
-		B18CADB424793FE6006F53F0 /* DMSubmissionStateViewController.swift in Sources */ = {isa = PBXBuildFile; fileRef = B18CADB324793FE6006F53F0 /* DMSubmissionStateViewController.swift */; };
-=======
-		B18C411F246DB4B400B8D8CB /* Sap_Model.swift in Sources */ = {isa = PBXBuildFile; fileRef = B18C411E246DB4B400B8D8CB /* Sap_Model.swift */; };
 		B18CADAE24782FA4006F53F0 /* UIViewController+UpdatableUI.swift in Sources */ = {isa = PBXBuildFile; fileRef = B18CADAD24782FA4006F53F0 /* UIViewController+UpdatableUI.swift */; };
->>>>>>> 757a406f
 		B1A76E9F24714AC700EA5208 /* HTTPClient+Configuration.swift in Sources */ = {isa = PBXBuildFile; fileRef = B1A76E9E24714AC700EA5208 /* HTTPClient+Configuration.swift */; };
 		B1A76EA224714F7900EA5208 /* ClientModeTests.swift in Sources */ = {isa = PBXBuildFile; fileRef = B1CF8D0F246C1F4100DBE135 /* ClientModeTests.swift */; };
 		B1B381432472EF8B0056BEEE /* HTTPClient+Configuration.swift in Sources */ = {isa = PBXBuildFile; fileRef = B12995E8246C344100854AD0 /* HTTPClient+Configuration.swift */; };
@@ -143,6 +138,7 @@
 		B1D7D69224766D2100E4DA5D /* apple_export.pb.swift in Sources */ = {isa = PBXBuildFile; fileRef = B1D7D68A24766D2100E4DA5D /* apple_export.pb.swift */; };
 		B1DDDABC247137B000A07175 /* HTTPClientConfigurationEndpointTests.swift in Sources */ = {isa = PBXBuildFile; fileRef = B1DDDABB247137B000A07175 /* HTTPClientConfigurationEndpointTests.swift */; };
 		B1DDDABE24713BAD00A07175 /* SAPKeyPackage.swift in Sources */ = {isa = PBXBuildFile; fileRef = B1A9E710246D782F0024CC12 /* SAPKeyPackage.swift */; };
+		B1E8C99D2479D4E7006DC678 /* DMSubmissionStateViewController.swift in Sources */ = {isa = PBXBuildFile; fileRef = B1E8C99C2479D4E7006DC678 /* DMSubmissionStateViewController.swift */; };
 		B1EAEC8B24711884003BE9A2 /* URLSession+Convenience.swift in Sources */ = {isa = PBXBuildFile; fileRef = B1EAEC8A24711884003BE9A2 /* URLSession+Convenience.swift */; };
 		B1EAEC8F247118D1003BE9A2 /* URLSession+ConvenienceTests.swift in Sources */ = {isa = PBXBuildFile; fileRef = B1EAEC8D247118CB003BE9A2 /* URLSession+ConvenienceTests.swift */; };
 		B1EAEC91247128ED003BE9A2 /* ClientMode.swift in Sources */ = {isa = PBXBuildFile; fileRef = B1EAEC90247128ED003BE9A2 /* ClientMode.swift */; };
@@ -320,12 +316,7 @@
 		B1741B592462F4DE006275D9 /* TanEntryViewController.swift */ = {isa = PBXFileReference; fileEncoding = 4; lastKnownFileType = sourcecode.swift; path = TanEntryViewController.swift; sourceTree = "<group>"; };
 		B17A44A12464906A00CB195E /* KeyTests.swift */ = {isa = PBXFileReference; lastKnownFileType = sourcecode.swift; path = KeyTests.swift; sourceTree = "<group>"; };
 		B18C411C246DB30000B8D8CB /* URL+Helper.swift */ = {isa = PBXFileReference; lastKnownFileType = sourcecode.swift; path = "URL+Helper.swift"; sourceTree = "<group>"; };
-<<<<<<< HEAD
-		B18CADB324793FE6006F53F0 /* DMSubmissionStateViewController.swift */ = {isa = PBXFileReference; lastKnownFileType = sourcecode.swift; path = DMSubmissionStateViewController.swift; sourceTree = "<group>"; };
-=======
-		B18C411E246DB4B400B8D8CB /* Sap_Model.swift */ = {isa = PBXFileReference; lastKnownFileType = sourcecode.swift; path = Sap_Model.swift; sourceTree = "<group>"; };
 		B18CADAD24782FA4006F53F0 /* UIViewController+UpdatableUI.swift */ = {isa = PBXFileReference; lastKnownFileType = sourcecode.swift; path = "UIViewController+UpdatableUI.swift"; sourceTree = "<group>"; };
->>>>>>> 757a406f
 		B1A76E9E24714AC700EA5208 /* HTTPClient+Configuration.swift */ = {isa = PBXFileReference; lastKnownFileType = sourcecode.swift; path = "HTTPClient+Configuration.swift"; sourceTree = "<group>"; };
 		B1A9E70D246D73180024CC12 /* ExposureDetectionTransaction.swift */ = {isa = PBXFileReference; lastKnownFileType = sourcecode.swift; path = ExposureDetectionTransaction.swift; sourceTree = "<group>"; };
 		B1A9E710246D782F0024CC12 /* SAPKeyPackage.swift */ = {isa = PBXFileReference; lastKnownFileType = sourcecode.swift; path = SAPKeyPackage.swift; sourceTree = "<group>"; };
@@ -341,6 +332,7 @@
 		B1D7D68A24766D2100E4DA5D /* apple_export.pb.swift */ = {isa = PBXFileReference; fileEncoding = 4; lastKnownFileType = sourcecode.swift; name = apple_export.pb.swift; path = ../../../gen/output/apple_export.pb.swift; sourceTree = "<group>"; };
 		B1DDDABB247137B000A07175 /* HTTPClientConfigurationEndpointTests.swift */ = {isa = PBXFileReference; lastKnownFileType = sourcecode.swift; path = HTTPClientConfigurationEndpointTests.swift; sourceTree = "<group>"; };
 		B1E8C99A2479D239006DC678 /* Info_AppStore.plist */ = {isa = PBXFileReference; fileEncoding = 4; lastKnownFileType = text.plist.xml; path = Info_AppStore.plist; sourceTree = "<group>"; };
+		B1E8C99C2479D4E7006DC678 /* DMSubmissionStateViewController.swift */ = {isa = PBXFileReference; fileEncoding = 4; lastKnownFileType = sourcecode.swift; path = DMSubmissionStateViewController.swift; sourceTree = "<group>"; };
 		B1EAEC8A24711884003BE9A2 /* URLSession+Convenience.swift */ = {isa = PBXFileReference; lastKnownFileType = sourcecode.swift; path = "URLSession+Convenience.swift"; sourceTree = "<group>"; };
 		B1EAEC8D247118CB003BE9A2 /* URLSession+ConvenienceTests.swift */ = {isa = PBXFileReference; lastKnownFileType = sourcecode.swift; path = "URLSession+ConvenienceTests.swift"; sourceTree = "<group>"; };
 		B1EAEC90247128ED003BE9A2 /* ClientMode.swift */ = {isa = PBXFileReference; lastKnownFileType = sourcecode.swift; path = ClientMode.swift; sourceTree = "<group>"; };
@@ -917,10 +909,10 @@
 			isa = PBXGroup;
 			children = (
 				B1741B432461C257006275D9 /* DMDeveloperMenu.swift */,
+				B1E8C99C2479D4E7006DC678 /* DMSubmissionStateViewController.swift */,
 				B1741B402461A511006275D9 /* DMQRCodeScanViewController.swift */,
 				B1741B3D24619179006275D9 /* DMQRCodeViewController.swift */,
 				B1569DDE245D70990079FCD7 /* DMViewController.swift */,
-				B18CADB324793FE6006F53F0 /* DMSubmissionStateViewController.swift */,
 				B1F82DF124718C7300E2E56A /* DMConfigurationViewController.swift */,
 				B1741B422461C105006275D9 /* README.md */,
 			);
@@ -1322,11 +1314,6 @@
 				51CE1B4A246016B0002CF42A /* UICollectionViewCell+Identifier.swift in Sources */,
 				B1EAEC91247128ED003BE9A2 /* ClientMode.swift in Sources */,
 				B1D7D69124766D2100E4DA5D /* risk_level.pb.swift in Sources */,
-<<<<<<< HEAD
-				853D98852469DC8100490DBA /* ExposureNotificationSettingViewController.swift in Sources */,
-=======
-				B1D7D69324766D2100E4DA5D /* signed_payload.pb.swift in Sources */,
->>>>>>> 757a406f
 				8595BF5F246032D90056EA27 /* ENASwitch.swift in Sources */,
 				0159E6C2247829BA00894A89 /* temporary_exposure_key_signature_list.pb.swift in Sources */,
 				51D420B724583B7200AD70CA /* NSObject+Identifier.swift in Sources */,
@@ -1373,7 +1360,6 @@
 				B10FD5ED246EAADC00E9D7F2 /* AppInformationDetailViewController.swift in Sources */,
 				85D7593F2457048F008175F0 /* AppDelegate.swift in Sources */,
 				B153096C24706F2400A4A1BD /* URLSessionConfiguration+Default.swift in Sources */,
-				B18CADB424793FE6006F53F0 /* DMSubmissionStateViewController.swift in Sources */,
 				0159E6C1247829BA00894A89 /* temporary_exposure_key_export.pb.swift in Sources */,
 				51CE1B90246078B6002CF42A /* HomeFooterSupplementaryView.swift in Sources */,
 				CD99A3C7246155C300BF12AF /* Logger.swift in Sources */,
@@ -1396,6 +1382,7 @@
 				51CE1B91246078B6002CF42A /* SectionSystemBackgroundDecorationView.swift in Sources */,
 				B112545A246F2C6500AB5036 /* ENTemporaryExposureKey+Convert.swift in Sources */,
 				EE278B2B245F0B32008B06F9 /* ColorStyle.swift in Sources */,
+				B1E8C99D2479D4E7006DC678 /* DMSubmissionStateViewController.swift in Sources */,
 				51CE1B5524604DD2002CF42A /* HomeLayout.swift in Sources */,
 				51D420C424583E3300AD70CA /* SettingsViewController.swift in Sources */,
 				514EE9A0246D4DF800DE4884 /* HomeRiskItemViewConfigurator.swift in Sources */,
