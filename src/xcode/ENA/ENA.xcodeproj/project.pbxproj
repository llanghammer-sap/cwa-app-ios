// !$*UTF8*$!
{
	archiveVersion = 1;
	classes = {
	};
	objectVersion = 52;
	objects = {

/* Begin PBXBuildFile section */
		013DC102245DAC4E00EE58B0 /* PersistenceManager.swift in Sources */ = {isa = PBXBuildFile; fileRef = 013DC101245DAC4E00EE58B0 /* PersistenceManager.swift */; };
		0158112A245B0B28001B38B2 /* ExposureDetectionViewController.swift in Sources */ = {isa = PBXBuildFile; fileRef = 01581129245B0B28001B38B2 /* ExposureDetectionViewController.swift */; };
		01A8DC7C245AB6A30075AFB5 /* PackageManager.swift in Sources */ = {isa = PBXBuildFile; fileRef = 01A8DC7B245AB6A30075AFB5 /* PackageManager.swift */; };
		01B0C6B8245B23C2006F5A69 /* ExposureDetectionService.swift in Sources */ = {isa = PBXBuildFile; fileRef = 01B0C6B7245B23C2006F5A69 /* ExposureDetectionService.swift */; };
		01C28E11245D9BE30045EFFA /* DMLocalStore.swift in Sources */ = {isa = PBXBuildFile; fileRef = 01C28E10245D9BE30045EFFA /* DMLocalStore.swift */; };
		51895EDC245E16CD0085DA38 /* UIColor.swift in Sources */ = {isa = PBXBuildFile; fileRef = 51895EDB245E16CD0085DA38 /* UIColor.swift */; };
		51C737BB245B142B00286105 /* OnboardingViewController.swift in Sources */ = {isa = PBXBuildFile; fileRef = 51C737BA245B142B00286105 /* OnboardingViewController.swift */; };
		51C737BD245B349700286105 /* OnboardingInfoViewController.swift in Sources */ = {isa = PBXBuildFile; fileRef = 51C737BC245B349700286105 /* OnboardingInfoViewController.swift */; };
		51C737BF245B3B5D00286105 /* OnboardingInfo.swift in Sources */ = {isa = PBXBuildFile; fileRef = 51C737BE245B3B5D00286105 /* OnboardingInfo.swift */; };
		51D420B12458397300AD70CA /* Onboarding.storyboard in Resources */ = {isa = PBXBuildFile; fileRef = 51D420B02458397300AD70CA /* Onboarding.storyboard */; };
		51D420B424583ABB00AD70CA /* AppStoryboard.swift in Sources */ = {isa = PBXBuildFile; fileRef = 51D420B324583ABB00AD70CA /* AppStoryboard.swift */; };
		51D420B724583B7200AD70CA /* NSObject.swift in Sources */ = {isa = PBXBuildFile; fileRef = 51D420B624583B7200AD70CA /* NSObject.swift */; };
		51D420B924583B8300AD70CA /* UIViewController.swift in Sources */ = {isa = PBXBuildFile; fileRef = 51D420B824583B8300AD70CA /* UIViewController.swift */; };
		51D420BB24583BF400AD70CA /* LaunchInstructor.swift in Sources */ = {isa = PBXBuildFile; fileRef = 51D420BA24583BF400AD70CA /* LaunchInstructor.swift */; };
		51D420C024583D1100AD70CA /* TabBarController.swift in Sources */ = {isa = PBXBuildFile; fileRef = 51D420BF24583D1100AD70CA /* TabBarController.swift */; };
		51D420C424583E3300AD70CA /* SettingsViewController.swift in Sources */ = {isa = PBXBuildFile; fileRef = 51D420C324583E3300AD70CA /* SettingsViewController.swift */; };
		51D420C624583E4500AD70CA /* HomeScreenViewController.swift in Sources */ = {isa = PBXBuildFile; fileRef = 51D420C524583E4500AD70CA /* HomeScreenViewController.swift */; };
		51D420CE245869C800AD70CA /* Main.storyboard in Resources */ = {isa = PBXBuildFile; fileRef = 51D420CD245869C800AD70CA /* Main.storyboard */; };
		51D420D024586AB300AD70CA /* Settings.storyboard in Resources */ = {isa = PBXBuildFile; fileRef = 51D420CF24586AB300AD70CA /* Settings.storyboard */; };
		51D420D424586DCA00AD70CA /* NotificationName.swift in Sources */ = {isa = PBXBuildFile; fileRef = 51D420D324586DCA00AD70CA /* NotificationName.swift */; };
		85142501245DA0B3009D2791 /* UIViewController+Alert.swift in Sources */ = {isa = PBXBuildFile; fileRef = 85142500245DA0B3009D2791 /* UIViewController+Alert.swift */; };
		858F6F6E245A103C009FFD33 /* ExposureNotification.framework in Frameworks */ = {isa = PBXBuildFile; fileRef = 858F6F6D245A103C009FFD33 /* ExposureNotification.framework */; };
		858F6F73245AED03009FFD33 /* ExposureNotificationSettingViewController.swift in Sources */ = {isa = PBXBuildFile; fileRef = 858F6F72245AED03009FFD33 /* ExposureNotificationSettingViewController.swift */; };
		858F6F75245B1374009FFD33 /* ExposureNotificationSetting.storyboard in Resources */ = {isa = PBXBuildFile; fileRef = 858F6F74245B1374009FFD33 /* ExposureNotificationSetting.storyboard */; };
		85D7593F2457048F008175F0 /* AppDelegate.swift in Sources */ = {isa = PBXBuildFile; fileRef = 85D7593E2457048F008175F0 /* AppDelegate.swift */; };
		85D759412457048F008175F0 /* SceneDelegate.swift in Sources */ = {isa = PBXBuildFile; fileRef = 85D759402457048F008175F0 /* SceneDelegate.swift */; };
		85D759492457048F008175F0 /* ENA.xcdatamodeld in Sources */ = {isa = PBXBuildFile; fileRef = 85D759472457048F008175F0 /* ENA.xcdatamodeld */; };
		85D7594B24570491008175F0 /* Assets.xcassets in Resources */ = {isa = PBXBuildFile; fileRef = 85D7594A24570491008175F0 /* Assets.xcassets */; };
		85D7594E24570491008175F0 /* LaunchScreen.storyboard in Resources */ = {isa = PBXBuildFile; fileRef = 85D7594C24570491008175F0 /* LaunchScreen.storyboard */; };
		85D7595924570491008175F0 /* ENATests.swift in Sources */ = {isa = PBXBuildFile; fileRef = 85D7595824570491008175F0 /* ENATests.swift */; };
		85D7596424570491008175F0 /* ENAUITests.swift in Sources */ = {isa = PBXBuildFile; fileRef = 85D7596324570491008175F0 /* ENAUITests.swift */; };
		B10FB02D245D8A85004CA11E /* TintLabel.swift in Sources */ = {isa = PBXBuildFile; fileRef = B10FB02C245D8A85004CA11E /* TintLabel.swift */; };
		B1569DD7245D703C0079FCD7 /* DMServer.swift in Sources */ = {isa = PBXBuildFile; fileRef = B1569DD6245D703C0079FCD7 /* DMServer.swift */; };
		B1569DDB245D70770079FCD7 /* DMExposureManager.swift in Sources */ = {isa = PBXBuildFile; fileRef = B1569DDA245D70770079FCD7 /* DMExposureManager.swift */; };
		B1569DDD245D70880079FCD7 /* DMErrorHandling.swift in Sources */ = {isa = PBXBuildFile; fileRef = B1569DDC245D70880079FCD7 /* DMErrorHandling.swift */; };
		B1569DDF245D70990079FCD7 /* DMViewController.swift in Sources */ = {isa = PBXBuildFile; fileRef = B1569DDE245D70990079FCD7 /* DMViewController.swift */; };
		B1569DE1245D70A90079FCD7 /* DMDebugDiagnosisKeysViewController.swift in Sources */ = {isa = PBXBuildFile; fileRef = B1569DE0245D70A90079FCD7 /* DMDebugDiagnosisKeysViewController.swift */; };
		B1569DE3245D70DD0079FCD7 /* DeveloperMenu.storyboard in Resources */ = {isa = PBXBuildFile; fileRef = B1569DE2245D70DD0079FCD7 /* DeveloperMenu.storyboard */; };
		CD99A39A245B22B700BF12AF /* SelfExposureViewController.swift in Sources */ = {isa = PBXBuildFile; fileRef = CD99A399245B22B700BF12AF /* SelfExposureViewController.swift */; };
		CD99A39D245B22EF00BF12AF /* SelfExposure.storyboard in Resources */ = {isa = PBXBuildFile; fileRef = CD99A39C245B22EE00BF12AF /* SelfExposure.storyboard */; };
		CD99A39F245B2BD300BF12AF /* TanEntry.storyboard in Resources */ = {isa = PBXBuildFile; fileRef = CD99A39E245B2BD300BF12AF /* TanEntry.storyboard */; };
		CD99A3A3245B327100BF12AF /* TanEntryViewController.swift in Sources */ = {isa = PBXBuildFile; fileRef = CD99A3A2245B327100BF12AF /* TanEntryViewController.swift */; };
		CD99A3A5245B334100BF12AF /* Confirmation.storyboard in Resources */ = {isa = PBXBuildFile; fileRef = CD99A3A4245B334100BF12AF /* Confirmation.storyboard */; };
		CD99A3A7245B33D500BF12AF /* ConfirmationViewController.swift in Sources */ = {isa = PBXBuildFile; fileRef = CD99A3A6245B33D500BF12AF /* ConfirmationViewController.swift */; };
		CD99A3A9245C272400BF12AF /* ExposureSubmissionService.swift in Sources */ = {isa = PBXBuildFile; fileRef = CD99A3A8245C272400BF12AF /* ExposureSubmissionService.swift */; };
<<<<<<< HEAD
		CD99A3AC245ED8EB00BF12AF /* CocoaLumberjackSwift in Frameworks */ = {isa = PBXBuildFile; productRef = CD99A3AB245ED8EB00BF12AF /* CocoaLumberjackSwift */; };
		CD99A3AE245EDB4800BF12AF /* Logger.swift in Sources */ = {isa = PBXBuildFile; fileRef = CD99A3AD245EDB4800BF12AF /* Logger.swift */; };
=======
		EE278B2B245F0B32008B06F9 /* ColorStyle.swift in Sources */ = {isa = PBXBuildFile; fileRef = EE278B2A245F0B32008B06F9 /* ColorStyle.swift */; };
>>>>>>> 1bc4dbf4
		EE6119E3245C850E00AB38A1 /* ExposureManager.swift in Sources */ = {isa = PBXBuildFile; fileRef = EE6119E2245C850E00AB38A1 /* ExposureManager.swift */; };
		EE70C23D245B09EA00AC9B2F /* Localizable.strings in Resources */ = {isa = PBXBuildFile; fileRef = EE70C23A245B09E900AC9B2F /* Localizable.strings */; };
		EE92A33E245D96DA006B97B0 /* Localizable.stringsdict in Resources */ = {isa = PBXBuildFile; fileRef = EE92A340245D96DA006B97B0 /* Localizable.stringsdict */; };
/* End PBXBuildFile section */

/* Begin PBXContainerItemProxy section */
		85D7595524570491008175F0 /* PBXContainerItemProxy */ = {
			isa = PBXContainerItemProxy;
			containerPortal = 85D759332457048F008175F0 /* Project object */;
			proxyType = 1;
			remoteGlobalIDString = 85D7593A2457048F008175F0;
			remoteInfo = ENA;
		};
		85D7596024570491008175F0 /* PBXContainerItemProxy */ = {
			isa = PBXContainerItemProxy;
			containerPortal = 85D759332457048F008175F0 /* Project object */;
			proxyType = 1;
			remoteGlobalIDString = 85D7593A2457048F008175F0;
			remoteInfo = ENA;
		};
/* End PBXContainerItemProxy section */

/* Begin PBXFileReference section */
		013DC101245DAC4E00EE58B0 /* PersistenceManager.swift */ = {isa = PBXFileReference; lastKnownFileType = sourcecode.swift; path = PersistenceManager.swift; sourceTree = "<group>"; };
		01581129245B0B28001B38B2 /* ExposureDetectionViewController.swift */ = {isa = PBXFileReference; lastKnownFileType = sourcecode.swift; path = ExposureDetectionViewController.swift; sourceTree = "<group>"; };
		01A8DC7B245AB6A30075AFB5 /* PackageManager.swift */ = {isa = PBXFileReference; lastKnownFileType = sourcecode.swift; path = PackageManager.swift; sourceTree = "<group>"; };
		01B0C6B7245B23C2006F5A69 /* ExposureDetectionService.swift */ = {isa = PBXFileReference; fileEncoding = 4; lastKnownFileType = sourcecode.swift; path = ExposureDetectionService.swift; sourceTree = "<group>"; };
		01C28E10245D9BE30045EFFA /* DMLocalStore.swift */ = {isa = PBXFileReference; fileEncoding = 4; lastKnownFileType = sourcecode.swift; path = DMLocalStore.swift; sourceTree = "<group>"; };
		51895EDB245E16CD0085DA38 /* UIColor.swift */ = {isa = PBXFileReference; lastKnownFileType = sourcecode.swift; path = UIColor.swift; sourceTree = "<group>"; };
		51C737BA245B142B00286105 /* OnboardingViewController.swift */ = {isa = PBXFileReference; lastKnownFileType = sourcecode.swift; path = OnboardingViewController.swift; sourceTree = "<group>"; };
		51C737BC245B349700286105 /* OnboardingInfoViewController.swift */ = {isa = PBXFileReference; lastKnownFileType = sourcecode.swift; path = OnboardingInfoViewController.swift; sourceTree = "<group>"; };
		51C737BE245B3B5D00286105 /* OnboardingInfo.swift */ = {isa = PBXFileReference; lastKnownFileType = sourcecode.swift; path = OnboardingInfo.swift; sourceTree = "<group>"; };
		51D420B02458397300AD70CA /* Onboarding.storyboard */ = {isa = PBXFileReference; lastKnownFileType = file.storyboard; path = Onboarding.storyboard; sourceTree = "<group>"; };
		51D420B324583ABB00AD70CA /* AppStoryboard.swift */ = {isa = PBXFileReference; lastKnownFileType = sourcecode.swift; path = AppStoryboard.swift; sourceTree = "<group>"; };
		51D420B624583B7200AD70CA /* NSObject.swift */ = {isa = PBXFileReference; lastKnownFileType = sourcecode.swift; path = NSObject.swift; sourceTree = "<group>"; };
		51D420B824583B8300AD70CA /* UIViewController.swift */ = {isa = PBXFileReference; lastKnownFileType = sourcecode.swift; path = UIViewController.swift; sourceTree = "<group>"; };
		51D420BA24583BF400AD70CA /* LaunchInstructor.swift */ = {isa = PBXFileReference; lastKnownFileType = sourcecode.swift; path = LaunchInstructor.swift; sourceTree = "<group>"; };
		51D420BF24583D1100AD70CA /* TabBarController.swift */ = {isa = PBXFileReference; lastKnownFileType = sourcecode.swift; path = TabBarController.swift; sourceTree = "<group>"; };
		51D420C324583E3300AD70CA /* SettingsViewController.swift */ = {isa = PBXFileReference; lastKnownFileType = sourcecode.swift; path = SettingsViewController.swift; sourceTree = "<group>"; };
		51D420C524583E4500AD70CA /* HomeScreenViewController.swift */ = {isa = PBXFileReference; lastKnownFileType = sourcecode.swift; path = HomeScreenViewController.swift; sourceTree = "<group>"; };
		51D420CD245869C800AD70CA /* Main.storyboard */ = {isa = PBXFileReference; lastKnownFileType = file.storyboard; path = Main.storyboard; sourceTree = "<group>"; };
		51D420CF24586AB300AD70CA /* Settings.storyboard */ = {isa = PBXFileReference; lastKnownFileType = file.storyboard; path = Settings.storyboard; sourceTree = "<group>"; };
		51D420D324586DCA00AD70CA /* NotificationName.swift */ = {isa = PBXFileReference; lastKnownFileType = sourcecode.swift; path = NotificationName.swift; sourceTree = "<group>"; };
		85142500245DA0B3009D2791 /* UIViewController+Alert.swift */ = {isa = PBXFileReference; lastKnownFileType = sourcecode.swift; path = "UIViewController+Alert.swift"; sourceTree = "<group>"; };
		85790F2E245C6B72003D47E1 /* ENA.entitlements */ = {isa = PBXFileReference; fileEncoding = 4; lastKnownFileType = text.plist.entitlements; path = ENA.entitlements; sourceTree = "<group>"; };
		858F6F6D245A103C009FFD33 /* ExposureNotification.framework */ = {isa = PBXFileReference; lastKnownFileType = wrapper.framework; name = ExposureNotification.framework; path = System/Library/Frameworks/ExposureNotification.framework; sourceTree = SDKROOT; };
		858F6F72245AED03009FFD33 /* ExposureNotificationSettingViewController.swift */ = {isa = PBXFileReference; lastKnownFileType = sourcecode.swift; path = ExposureNotificationSettingViewController.swift; sourceTree = "<group>"; };
		858F6F74245B1374009FFD33 /* ExposureNotificationSetting.storyboard */ = {isa = PBXFileReference; fileEncoding = 4; lastKnownFileType = file.storyboard; path = ExposureNotificationSetting.storyboard; sourceTree = "<group>"; };
		85D7593B2457048F008175F0 /* ENA.app */ = {isa = PBXFileReference; explicitFileType = wrapper.application; includeInIndex = 0; path = ENA.app; sourceTree = BUILT_PRODUCTS_DIR; };
		85D7593E2457048F008175F0 /* AppDelegate.swift */ = {isa = PBXFileReference; lastKnownFileType = sourcecode.swift; path = AppDelegate.swift; sourceTree = "<group>"; };
		85D759402457048F008175F0 /* SceneDelegate.swift */ = {isa = PBXFileReference; lastKnownFileType = sourcecode.swift; path = SceneDelegate.swift; sourceTree = "<group>"; };
		85D759482457048F008175F0 /* ENA.xcdatamodel */ = {isa = PBXFileReference; lastKnownFileType = wrapper.xcdatamodel; path = ENA.xcdatamodel; sourceTree = "<group>"; };
		85D7594A24570491008175F0 /* Assets.xcassets */ = {isa = PBXFileReference; lastKnownFileType = folder.assetcatalog; path = Assets.xcassets; sourceTree = "<group>"; };
		85D7594D24570491008175F0 /* Base */ = {isa = PBXFileReference; lastKnownFileType = file.storyboard; name = Base; path = Base.lproj/LaunchScreen.storyboard; sourceTree = "<group>"; };
		85D7594F24570491008175F0 /* Info.plist */ = {isa = PBXFileReference; lastKnownFileType = text.plist.xml; path = Info.plist; sourceTree = "<group>"; };
		85D7595424570491008175F0 /* ENATests.xctest */ = {isa = PBXFileReference; explicitFileType = wrapper.cfbundle; includeInIndex = 0; path = ENATests.xctest; sourceTree = BUILT_PRODUCTS_DIR; };
		85D7595824570491008175F0 /* ENATests.swift */ = {isa = PBXFileReference; lastKnownFileType = sourcecode.swift; path = ENATests.swift; sourceTree = "<group>"; };
		85D7595A24570491008175F0 /* Info.plist */ = {isa = PBXFileReference; lastKnownFileType = text.plist.xml; path = Info.plist; sourceTree = "<group>"; };
		85D7595F24570491008175F0 /* ENAUITests.xctest */ = {isa = PBXFileReference; explicitFileType = wrapper.cfbundle; includeInIndex = 0; path = ENAUITests.xctest; sourceTree = BUILT_PRODUCTS_DIR; };
		85D7596324570491008175F0 /* ENAUITests.swift */ = {isa = PBXFileReference; lastKnownFileType = sourcecode.swift; path = ENAUITests.swift; sourceTree = "<group>"; };
		85D7596524570491008175F0 /* Info.plist */ = {isa = PBXFileReference; lastKnownFileType = text.plist.xml; path = Info.plist; sourceTree = "<group>"; };
		B10FB02C245D8A85004CA11E /* TintLabel.swift */ = {isa = PBXFileReference; lastKnownFileType = sourcecode.swift; path = TintLabel.swift; sourceTree = "<group>"; };
		B1569DD6245D703C0079FCD7 /* DMServer.swift */ = {isa = PBXFileReference; lastKnownFileType = sourcecode.swift; path = DMServer.swift; sourceTree = "<group>"; };
		B1569DDA245D70770079FCD7 /* DMExposureManager.swift */ = {isa = PBXFileReference; lastKnownFileType = sourcecode.swift; path = DMExposureManager.swift; sourceTree = "<group>"; };
		B1569DDC245D70880079FCD7 /* DMErrorHandling.swift */ = {isa = PBXFileReference; lastKnownFileType = sourcecode.swift; path = DMErrorHandling.swift; sourceTree = "<group>"; };
		B1569DDE245D70990079FCD7 /* DMViewController.swift */ = {isa = PBXFileReference; lastKnownFileType = sourcecode.swift; path = DMViewController.swift; sourceTree = "<group>"; };
		B1569DE0245D70A90079FCD7 /* DMDebugDiagnosisKeysViewController.swift */ = {isa = PBXFileReference; lastKnownFileType = sourcecode.swift; path = DMDebugDiagnosisKeysViewController.swift; sourceTree = "<group>"; };
		B1569DE2245D70DD0079FCD7 /* DeveloperMenu.storyboard */ = {isa = PBXFileReference; fileEncoding = 4; lastKnownFileType = file.storyboard; path = DeveloperMenu.storyboard; sourceTree = "<group>"; };
		CD99A399245B22B700BF12AF /* SelfExposureViewController.swift */ = {isa = PBXFileReference; fileEncoding = 4; lastKnownFileType = sourcecode.swift; path = SelfExposureViewController.swift; sourceTree = "<group>"; };
		CD99A39C245B22EE00BF12AF /* SelfExposure.storyboard */ = {isa = PBXFileReference; fileEncoding = 4; lastKnownFileType = file.storyboard; path = SelfExposure.storyboard; sourceTree = "<group>"; };
		CD99A39E245B2BD300BF12AF /* TanEntry.storyboard */ = {isa = PBXFileReference; lastKnownFileType = file.storyboard; path = TanEntry.storyboard; sourceTree = "<group>"; };
		CD99A3A2245B327100BF12AF /* TanEntryViewController.swift */ = {isa = PBXFileReference; lastKnownFileType = sourcecode.swift; path = TanEntryViewController.swift; sourceTree = "<group>"; };
		CD99A3A4245B334100BF12AF /* Confirmation.storyboard */ = {isa = PBXFileReference; lastKnownFileType = file.storyboard; path = Confirmation.storyboard; sourceTree = "<group>"; };
		CD99A3A6245B33D500BF12AF /* ConfirmationViewController.swift */ = {isa = PBXFileReference; lastKnownFileType = sourcecode.swift; path = ConfirmationViewController.swift; sourceTree = "<group>"; };
		CD99A3A8245C272400BF12AF /* ExposureSubmissionService.swift */ = {isa = PBXFileReference; lastKnownFileType = sourcecode.swift; path = ExposureSubmissionService.swift; sourceTree = "<group>"; };
<<<<<<< HEAD
		CD99A3AD245EDB4800BF12AF /* Logger.swift */ = {isa = PBXFileReference; lastKnownFileType = sourcecode.swift; path = Logger.swift; sourceTree = "<group>"; };
=======
		EE278B2A245F0B32008B06F9 /* ColorStyle.swift */ = {isa = PBXFileReference; fileEncoding = 4; lastKnownFileType = sourcecode.swift; path = ColorStyle.swift; sourceTree = "<group>"; };
>>>>>>> 1bc4dbf4
		EE6119E2245C850E00AB38A1 /* ExposureManager.swift */ = {isa = PBXFileReference; lastKnownFileType = sourcecode.swift; path = ExposureManager.swift; sourceTree = "<group>"; };
		EE70C23B245B09E900AC9B2F /* de */ = {isa = PBXFileReference; lastKnownFileType = text.plist.strings; name = de; path = de.lproj/Localizable.strings; sourceTree = "<group>"; };
		EE70C23C245B09E900AC9B2F /* en */ = {isa = PBXFileReference; lastKnownFileType = text.plist.strings; name = en; path = en.lproj/Localizable.strings; sourceTree = "<group>"; };
		EE92A33F245D96DA006B97B0 /* de */ = {isa = PBXFileReference; lastKnownFileType = text.plist.stringsdict; name = de; path = de.lproj/Localizable.stringsdict; sourceTree = "<group>"; };
/* End PBXFileReference section */

/* Begin PBXFrameworksBuildPhase section */
		85D759382457048F008175F0 /* Frameworks */ = {
			isa = PBXFrameworksBuildPhase;
			buildActionMask = 2147483647;
			files = (
				CD99A3AC245ED8EB00BF12AF /* CocoaLumberjackSwift in Frameworks */,
				858F6F6E245A103C009FFD33 /* ExposureNotification.framework in Frameworks */,
			);
			runOnlyForDeploymentPostprocessing = 0;
		};
		85D7595124570491008175F0 /* Frameworks */ = {
			isa = PBXFrameworksBuildPhase;
			buildActionMask = 2147483647;
			files = (
			);
			runOnlyForDeploymentPostprocessing = 0;
		};
		85D7595C24570491008175F0 /* Frameworks */ = {
			isa = PBXFrameworksBuildPhase;
			buildActionMask = 2147483647;
			files = (
			);
			runOnlyForDeploymentPostprocessing = 0;
		};
/* End PBXFrameworksBuildPhase section */

/* Begin PBXGroup section */
		01AB8A692459E65D00042245 /* Protocols */ = {
			isa = PBXGroup;
			children = (
			);
			path = Protocols;
			sourceTree = "<group>";
		};
		5107E3D72459B2D60042FC9B /* Frameworks */ = {
			isa = PBXGroup;
			children = (
				858F6F6D245A103C009FFD33 /* ExposureNotification.framework */,
			);
			name = Frameworks;
			sourceTree = "<group>";
		};
		51D420AF2458308400AD70CA /* Onboarding */ = {
			isa = PBXGroup;
			children = (
				51C737BA245B142B00286105 /* OnboardingViewController.swift */,
				51C737BC245B349700286105 /* OnboardingInfoViewController.swift */,
			);
			path = Onboarding;
			sourceTree = "<group>";
		};
		51D420B224583AA400AD70CA /* Workers */ = {
			isa = PBXGroup;
			children = (
				EE278B29245F0B32008B06F9 /* ColorStyle */,
				51D420B324583ABB00AD70CA /* AppStoryboard.swift */,
				51D420BA24583BF400AD70CA /* LaunchInstructor.swift */,
				01A8DC7B245AB6A30075AFB5 /* PackageManager.swift */,
<<<<<<< HEAD
				CD99A3AD245EDB4800BF12AF /* Logger.swift */,
=======
				013DC101245DAC4E00EE58B0 /* PersistenceManager.swift */,
>>>>>>> 1bc4dbf4
			);
			path = Workers;
			sourceTree = "<group>";
		};
		51D420B524583B5100AD70CA /* Extensions */ = {
			isa = PBXGroup;
			children = (
				51D420B624583B7200AD70CA /* NSObject.swift */,
				51D420B824583B8300AD70CA /* UIViewController.swift */,
				51D420D324586DCA00AD70CA /* NotificationName.swift */,
				85142500245DA0B3009D2791 /* UIViewController+Alert.swift */,
				51895EDB245E16CD0085DA38 /* UIColor.swift */,
			);
			path = Extensions;
			sourceTree = "<group>";
		};
		51D420BE24583D0600AD70CA /* Tabbar */ = {
			isa = PBXGroup;
			children = (
				51D420BF24583D1100AD70CA /* TabBarController.swift */,
			);
			path = Tabbar;
			sourceTree = "<group>";
		};
		51D420C124583D3100AD70CA /* Main */ = {
			isa = PBXGroup;
			children = (
				01581129245B0B28001B38B2 /* ExposureDetectionViewController.swift */,
				51D420C524583E4500AD70CA /* HomeScreenViewController.swift */,
			);
			path = Main;
			sourceTree = "<group>";
		};
		51D420C224583D7B00AD70CA /* Settings */ = {
			isa = PBXGroup;
			children = (
				51D420C324583E3300AD70CA /* SettingsViewController.swift */,
			);
			path = Settings;
			sourceTree = "<group>";
		};
		51D420D524598AC200AD70CA /* Source */ = {
			isa = PBXGroup;
			children = (
				B1569DD5245D6C790079FCD7 /* Developer Menu */,
				51EE9A6B245C0F7E00F2544F /* Views */,
				51EE9A6A245C0F7900F2544F /* Models */,
				01AB8A692459E65D00042245 /* Protocols */,
				85D759802459A82D008175F0 /* Services */,
				85D759712457059A008175F0 /* Scenes */,
				51D420B224583AA400AD70CA /* Workers */,
				51D420B524583B5100AD70CA /* Extensions */,
				85D7593E2457048F008175F0 /* AppDelegate.swift */,
				85D759402457048F008175F0 /* SceneDelegate.swift */,
			);
			path = Source;
			sourceTree = "<group>";
		};
		51EE9A6A245C0F7900F2544F /* Models */ = {
			isa = PBXGroup;
			children = (
				EE6119E1245C849700AB38A1 /* ExposureManager */,
				51EE9A6C245C0FB500F2544F /* Onboarding */,
			);
			path = Models;
			sourceTree = "<group>";
		};
		51EE9A6B245C0F7E00F2544F /* Views */ = {
			isa = PBXGroup;
			children = (
			);
			path = Views;
			sourceTree = "<group>";
		};
		51EE9A6C245C0FB500F2544F /* Onboarding */ = {
			isa = PBXGroup;
			children = (
				51C737BE245B3B5D00286105 /* OnboardingInfo.swift */,
			);
			path = Onboarding;
			sourceTree = "<group>";
		};
		51EE9A6F245C32A000F2544F /* Recovered References */ = {
			isa = PBXGroup;
			children = (
			);
			name = "Recovered References";
			sourceTree = "<group>";
		};
		858F6F71245AEC05009FFD33 /* ENSetting */ = {
			isa = PBXGroup;
			children = (
				858F6F72245AED03009FFD33 /* ExposureNotificationSettingViewController.swift */,
			);
			path = ENSetting;
			sourceTree = "<group>";
		};
		85D759322457048F008175F0 = {
			isa = PBXGroup;
			children = (
				85D7593D2457048F008175F0 /* ENA */,
				85D7595724570491008175F0 /* ENATests */,
				85D7596224570491008175F0 /* ENAUITests */,
				85D7593C2457048F008175F0 /* Products */,
				5107E3D72459B2D60042FC9B /* Frameworks */,
				51EE9A6F245C32A000F2544F /* Recovered References */,
			);
			sourceTree = "<group>";
		};
		85D7593C2457048F008175F0 /* Products */ = {
			isa = PBXGroup;
			children = (
				85D7593B2457048F008175F0 /* ENA.app */,
				85D7595424570491008175F0 /* ENATests.xctest */,
				85D7595F24570491008175F0 /* ENAUITests.xctest */,
			);
			name = Products;
			sourceTree = "<group>";
		};
		85D7593D2457048F008175F0 /* ENA */ = {
			isa = PBXGroup;
			children = (
				51D420D524598AC200AD70CA /* Source */,
				85D7597424570615008175F0 /* Resources */,
			);
			path = ENA;
			sourceTree = "<group>";
		};
		85D7595724570491008175F0 /* ENATests */ = {
			isa = PBXGroup;
			children = (
				85D7595824570491008175F0 /* ENATests.swift */,
				85D7595A24570491008175F0 /* Info.plist */,
			);
			path = ENATests;
			sourceTree = "<group>";
		};
		85D7596224570491008175F0 /* ENAUITests */ = {
			isa = PBXGroup;
			children = (
				85D7596324570491008175F0 /* ENAUITests.swift */,
				85D7596524570491008175F0 /* Info.plist */,
			);
			path = ENAUITests;
			sourceTree = "<group>";
		};
		85D759712457059A008175F0 /* Scenes */ = {
			isa = PBXGroup;
			children = (
				CD99A398245B229F00BF12AF /* SelfExposure */,
				858F6F71245AEC05009FFD33 /* ENSetting */,
				51D420BE24583D0600AD70CA /* Tabbar */,
				51D420C124583D3100AD70CA /* Main */,
				51D420C224583D7B00AD70CA /* Settings */,
				51D420AF2458308400AD70CA /* Onboarding */,
			);
			path = Scenes;
			sourceTree = "<group>";
		};
		85D7597424570615008175F0 /* Resources */ = {
			isa = PBXGroup;
			children = (
				85790F2E245C6B72003D47E1 /* ENA.entitlements */,
				EE70C239245B09E900AC9B2F /* Localization */,
				85D7594F24570491008175F0 /* Info.plist */,
				85D75976245706BD008175F0 /* Assets */,
				85D75975245706B0008175F0 /* Storyboards */,
				85D759472457048F008175F0 /* ENA.xcdatamodeld */,
			);
			path = Resources;
			sourceTree = "<group>";
		};
		85D75975245706B0008175F0 /* Storyboards */ = {
			isa = PBXGroup;
			children = (
				B1569DE2245D70DD0079FCD7 /* DeveloperMenu.storyboard */,
				CD99A39B245B22DA00BF12AF /* SelfExposure */,
				85D7594C24570491008175F0 /* LaunchScreen.storyboard */,
				51D420B02458397300AD70CA /* Onboarding.storyboard */,
				51D420CD245869C800AD70CA /* Main.storyboard */,
				858F6F74245B1374009FFD33 /* ExposureNotificationSetting.storyboard */,
				51D420CF24586AB300AD70CA /* Settings.storyboard */,
			);
			path = Storyboards;
			sourceTree = "<group>";
		};
		85D75976245706BD008175F0 /* Assets */ = {
			isa = PBXGroup;
			children = (
				85D7594A24570491008175F0 /* Assets.xcassets */,
			);
			path = Assets;
			sourceTree = "<group>";
		};
		85D759802459A82D008175F0 /* Services */ = {
			isa = PBXGroup;
			children = (
				01B0C6B7245B23C2006F5A69 /* ExposureDetectionService.swift */,
				CD99A3A8245C272400BF12AF /* ExposureSubmissionService.swift */,
			);
			path = Services;
			sourceTree = "<group>";
		};
		B1569DD5245D6C790079FCD7 /* Developer Menu */ = {
			isa = PBXGroup;
			children = (
				01C28E10245D9BE30045EFFA /* DMLocalStore.swift */,
				B10FB02C245D8A85004CA11E /* TintLabel.swift */,
				B1569DDE245D70990079FCD7 /* DMViewController.swift */,
				B1569DE0245D70A90079FCD7 /* DMDebugDiagnosisKeysViewController.swift */,
				B1569DD6245D703C0079FCD7 /* DMServer.swift */,
				B1569DDA245D70770079FCD7 /* DMExposureManager.swift */,
				B1569DDC245D70880079FCD7 /* DMErrorHandling.swift */,
			);
			path = "Developer Menu";
			sourceTree = "<group>";
		};
		CD99A398245B229F00BF12AF /* SelfExposure */ = {
			isa = PBXGroup;
			children = (
				CD99A399245B22B700BF12AF /* SelfExposureViewController.swift */,
				CD99A3A2245B327100BF12AF /* TanEntryViewController.swift */,
				CD99A3A6245B33D500BF12AF /* ConfirmationViewController.swift */,
			);
			path = SelfExposure;
			sourceTree = "<group>";
		};
		CD99A39B245B22DA00BF12AF /* SelfExposure */ = {
			isa = PBXGroup;
			children = (
				CD99A39C245B22EE00BF12AF /* SelfExposure.storyboard */,
				CD99A39E245B2BD300BF12AF /* TanEntry.storyboard */,
				CD99A3A4245B334100BF12AF /* Confirmation.storyboard */,
			);
			path = SelfExposure;
			sourceTree = "<group>";
		};
		EE278B29245F0B32008B06F9 /* ColorStyle */ = {
			isa = PBXGroup;
			children = (
				EE278B2A245F0B32008B06F9 /* ColorStyle.swift */,
			);
			path = ColorStyle;
			sourceTree = "<group>";
		};
		EE6119E1245C849700AB38A1 /* ExposureManager */ = {
			isa = PBXGroup;
			children = (
				EE6119E2245C850E00AB38A1 /* ExposureManager.swift */,
			);
			path = ExposureManager;
			sourceTree = "<group>";
		};
		EE70C239245B09E900AC9B2F /* Localization */ = {
			isa = PBXGroup;
			children = (
				EE70C23A245B09E900AC9B2F /* Localizable.strings */,
				EE92A340245D96DA006B97B0 /* Localizable.stringsdict */,
			);
			path = Localization;
			sourceTree = "<group>";
		};
/* End PBXGroup section */

/* Begin PBXNativeTarget section */
		85D7593A2457048F008175F0 /* ENA */ = {
			isa = PBXNativeTarget;
			buildConfigurationList = 85D7596824570491008175F0 /* Build configuration list for PBXNativeTarget "ENA" */;
			buildPhases = (
				85D759372457048F008175F0 /* Sources */,
				85D759382457048F008175F0 /* Frameworks */,
				85D759392457048F008175F0 /* Resources */,
			);
			buildRules = (
			);
			dependencies = (
			);
			name = ENA;
			packageProductDependencies = (
				CD99A3AB245ED8EB00BF12AF /* CocoaLumberjackSwift */,
			);
			productName = ENA;
			productReference = 85D7593B2457048F008175F0 /* ENA.app */;
			productType = "com.apple.product-type.application";
		};
		85D7595324570491008175F0 /* ENATests */ = {
			isa = PBXNativeTarget;
			buildConfigurationList = 85D7596B24570491008175F0 /* Build configuration list for PBXNativeTarget "ENATests" */;
			buildPhases = (
				85D7595024570491008175F0 /* Sources */,
				85D7595124570491008175F0 /* Frameworks */,
				85D7595224570491008175F0 /* Resources */,
			);
			buildRules = (
			);
			dependencies = (
				85D7595624570491008175F0 /* PBXTargetDependency */,
			);
			name = ENATests;
			productName = ENATests;
			productReference = 85D7595424570491008175F0 /* ENATests.xctest */;
			productType = "com.apple.product-type.bundle.unit-test";
		};
		85D7595E24570491008175F0 /* ENAUITests */ = {
			isa = PBXNativeTarget;
			buildConfigurationList = 85D7596E24570491008175F0 /* Build configuration list for PBXNativeTarget "ENAUITests" */;
			buildPhases = (
				85D7595B24570491008175F0 /* Sources */,
				85D7595C24570491008175F0 /* Frameworks */,
				85D7595D24570491008175F0 /* Resources */,
			);
			buildRules = (
			);
			dependencies = (
				85D7596124570491008175F0 /* PBXTargetDependency */,
			);
			name = ENAUITests;
			productName = ENAUITests;
			productReference = 85D7595F24570491008175F0 /* ENAUITests.xctest */;
			productType = "com.apple.product-type.bundle.ui-testing";
		};
/* End PBXNativeTarget section */

/* Begin PBXProject section */
		85D759332457048F008175F0 /* Project object */ = {
			isa = PBXProject;
			attributes = {
				LastSwiftUpdateCheck = 1140;
				LastUpgradeCheck = 1140;
				ORGANIZATIONNAME = "SAP SE";
				TargetAttributes = {
					85D7593A2457048F008175F0 = {
						CreatedOnToolsVersion = 11.4.1;
					};
					85D7595324570491008175F0 = {
						CreatedOnToolsVersion = 11.4.1;
						TestTargetID = 85D7593A2457048F008175F0;
					};
					85D7595E24570491008175F0 = {
						CreatedOnToolsVersion = 11.4.1;
						TestTargetID = 85D7593A2457048F008175F0;
					};
				};
			};
			buildConfigurationList = 85D759362457048F008175F0 /* Build configuration list for PBXProject "ENA" */;
			compatibilityVersion = "Xcode 9.3";
			developmentRegion = en;
			hasScannedForEncodings = 0;
			knownRegions = (
				en,
				Base,
				de,
			);
			mainGroup = 85D759322457048F008175F0;
			packageReferences = (
				CD99A3AA245ED8EA00BF12AF /* XCRemoteSwiftPackageReference "CocoaLumberjack" */,
			);
			productRefGroup = 85D7593C2457048F008175F0 /* Products */;
			projectDirPath = "";
			projectRoot = "";
			targets = (
				85D7593A2457048F008175F0 /* ENA */,
				85D7595324570491008175F0 /* ENATests */,
				85D7595E24570491008175F0 /* ENAUITests */,
			);
		};
/* End PBXProject section */

/* Begin PBXResourcesBuildPhase section */
		85D759392457048F008175F0 /* Resources */ = {
			isa = PBXResourcesBuildPhase;
			buildActionMask = 2147483647;
			files = (
				CD99A3A5245B334100BF12AF /* Confirmation.storyboard in Resources */,
				85D7594E24570491008175F0 /* LaunchScreen.storyboard in Resources */,
				CD99A39F245B2BD300BF12AF /* TanEntry.storyboard in Resources */,
				EE92A33E245D96DA006B97B0 /* Localizable.stringsdict in Resources */,
				EE70C23D245B09EA00AC9B2F /* Localizable.strings in Resources */,
				CD99A39D245B22EF00BF12AF /* SelfExposure.storyboard in Resources */,
				B1569DE3245D70DD0079FCD7 /* DeveloperMenu.storyboard in Resources */,
				51D420CE245869C800AD70CA /* Main.storyboard in Resources */,
				85D7594B24570491008175F0 /* Assets.xcassets in Resources */,
				858F6F75245B1374009FFD33 /* ExposureNotificationSetting.storyboard in Resources */,
				51D420D024586AB300AD70CA /* Settings.storyboard in Resources */,
				51D420B12458397300AD70CA /* Onboarding.storyboard in Resources */,
			);
			runOnlyForDeploymentPostprocessing = 0;
		};
		85D7595224570491008175F0 /* Resources */ = {
			isa = PBXResourcesBuildPhase;
			buildActionMask = 2147483647;
			files = (
			);
			runOnlyForDeploymentPostprocessing = 0;
		};
		85D7595D24570491008175F0 /* Resources */ = {
			isa = PBXResourcesBuildPhase;
			buildActionMask = 2147483647;
			files = (
			);
			runOnlyForDeploymentPostprocessing = 0;
		};
/* End PBXResourcesBuildPhase section */

/* Begin PBXSourcesBuildPhase section */
		85D759372457048F008175F0 /* Sources */ = {
			isa = PBXSourcesBuildPhase;
			buildActionMask = 2147483647;
			files = (
				CD99A3A7245B33D500BF12AF /* ConfirmationViewController.swift in Sources */,
				51895EDC245E16CD0085DA38 /* UIColor.swift in Sources */,
				01A8DC7C245AB6A30075AFB5 /* PackageManager.swift in Sources */,
				CD99A3A9245C272400BF12AF /* ExposureSubmissionService.swift in Sources */,
				01C28E11245D9BE30045EFFA /* DMLocalStore.swift in Sources */,
				01B0C6B8245B23C2006F5A69 /* ExposureDetectionService.swift in Sources */,
				858F6F73245AED03009FFD33 /* ExposureNotificationSettingViewController.swift in Sources */,
				B1569DDD245D70880079FCD7 /* DMErrorHandling.swift in Sources */,
				85D759492457048F008175F0 /* ENA.xcdatamodeld in Sources */,
				B1569DD7245D703C0079FCD7 /* DMServer.swift in Sources */,
				51D420B724583B7200AD70CA /* NSObject.swift in Sources */,
				51D420C024583D1100AD70CA /* TabBarController.swift in Sources */,
				51D420D424586DCA00AD70CA /* NotificationName.swift in Sources */,
				51C737BF245B3B5D00286105 /* OnboardingInfo.swift in Sources */,
				51D420B924583B8300AD70CA /* UIViewController.swift in Sources */,
				B1569DDF245D70990079FCD7 /* DMViewController.swift in Sources */,
				51EE9A67245C0BD600F2544F /* OnboardingPermissionsViewController.swift in Sources */,
				51EE9A6E245C118F00F2544F /* OnboardingPermission.swift in Sources */,
				013DC102245DAC4E00EE58B0 /* PersistenceManager.swift in Sources */,
				51D420B424583ABB00AD70CA /* AppStoryboard.swift in Sources */,
				51C737BD245B349700286105 /* OnboardingInfoViewController.swift in Sources */,
				85D7593F2457048F008175F0 /* AppDelegate.swift in Sources */,
				85D759412457048F008175F0 /* SceneDelegate.swift in Sources */,
				B1569DE1245D70A90079FCD7 /* DMDebugDiagnosisKeysViewController.swift in Sources */,
				CD99A39A245B22B700BF12AF /* SelfExposureViewController.swift in Sources */,
				51D420BB24583BF400AD70CA /* LaunchInstructor.swift in Sources */,
				EE6119E3245C850E00AB38A1 /* ExposureManager.swift in Sources */,
				EE278B2B245F0B32008B06F9 /* ColorStyle.swift in Sources */,
				51C737BB245B142B00286105 /* OnboardingViewController.swift in Sources */,
				B1569DDB245D70770079FCD7 /* DMExposureManager.swift in Sources */,
				B10FB02D245D8A85004CA11E /* TintLabel.swift in Sources */,
				CD99A3AE245EDB4800BF12AF /* Logger.swift in Sources */,
				51D420C424583E3300AD70CA /* SettingsViewController.swift in Sources */,
				0158112A245B0B28001B38B2 /* ExposureDetectionViewController.swift in Sources */,
				51D420C624583E4500AD70CA /* HomeScreenViewController.swift in Sources */,
				CD99A3A3245B327100BF12AF /* TanEntryViewController.swift in Sources */,
				85142501245DA0B3009D2791 /* UIViewController+Alert.swift in Sources */,
			);
			runOnlyForDeploymentPostprocessing = 0;
		};
		85D7595024570491008175F0 /* Sources */ = {
			isa = PBXSourcesBuildPhase;
			buildActionMask = 2147483647;
			files = (
				85D7595924570491008175F0 /* ENATests.swift in Sources */,
			);
			runOnlyForDeploymentPostprocessing = 0;
		};
		85D7595B24570491008175F0 /* Sources */ = {
			isa = PBXSourcesBuildPhase;
			buildActionMask = 2147483647;
			files = (
				85D7596424570491008175F0 /* ENAUITests.swift in Sources */,
			);
			runOnlyForDeploymentPostprocessing = 0;
		};
/* End PBXSourcesBuildPhase section */

/* Begin PBXTargetDependency section */
		85D7595624570491008175F0 /* PBXTargetDependency */ = {
			isa = PBXTargetDependency;
			target = 85D7593A2457048F008175F0 /* ENA */;
			targetProxy = 85D7595524570491008175F0 /* PBXContainerItemProxy */;
		};
		85D7596124570491008175F0 /* PBXTargetDependency */ = {
			isa = PBXTargetDependency;
			target = 85D7593A2457048F008175F0 /* ENA */;
			targetProxy = 85D7596024570491008175F0 /* PBXContainerItemProxy */;
		};
/* End PBXTargetDependency section */

/* Begin PBXVariantGroup section */
		85D7594C24570491008175F0 /* LaunchScreen.storyboard */ = {
			isa = PBXVariantGroup;
			children = (
				85D7594D24570491008175F0 /* Base */,
			);
			name = LaunchScreen.storyboard;
			sourceTree = "<group>";
		};
		EE70C23A245B09E900AC9B2F /* Localizable.strings */ = {
			isa = PBXVariantGroup;
			children = (
				EE70C23B245B09E900AC9B2F /* de */,
				EE70C23C245B09E900AC9B2F /* en */,
			);
			name = Localizable.strings;
			sourceTree = "<group>";
		};
		EE92A340245D96DA006B97B0 /* Localizable.stringsdict */ = {
			isa = PBXVariantGroup;
			children = (
				EE92A33F245D96DA006B97B0 /* de */,
			);
			name = Localizable.stringsdict;
			sourceTree = "<group>";
		};
/* End PBXVariantGroup section */

/* Begin XCBuildConfiguration section */
		85D7596624570491008175F0 /* Debug */ = {
			isa = XCBuildConfiguration;
			buildSettings = {
				ALWAYS_SEARCH_USER_PATHS = NO;
				CLANG_ANALYZER_NONNULL = YES;
				CLANG_ANALYZER_NUMBER_OBJECT_CONVERSION = YES_AGGRESSIVE;
				CLANG_CXX_LANGUAGE_STANDARD = "gnu++14";
				CLANG_CXX_LIBRARY = "libc++";
				CLANG_ENABLE_MODULES = YES;
				CLANG_ENABLE_OBJC_ARC = YES;
				CLANG_ENABLE_OBJC_WEAK = YES;
				CLANG_WARN_BLOCK_CAPTURE_AUTORELEASING = YES;
				CLANG_WARN_BOOL_CONVERSION = YES;
				CLANG_WARN_COMMA = YES;
				CLANG_WARN_CONSTANT_CONVERSION = YES;
				CLANG_WARN_DEPRECATED_OBJC_IMPLEMENTATIONS = YES;
				CLANG_WARN_DIRECT_OBJC_ISA_USAGE = YES_ERROR;
				CLANG_WARN_DOCUMENTATION_COMMENTS = YES;
				CLANG_WARN_EMPTY_BODY = YES;
				CLANG_WARN_ENUM_CONVERSION = YES;
				CLANG_WARN_INFINITE_RECURSION = YES;
				CLANG_WARN_INT_CONVERSION = YES;
				CLANG_WARN_NON_LITERAL_NULL_CONVERSION = YES;
				CLANG_WARN_OBJC_IMPLICIT_RETAIN_SELF = YES;
				CLANG_WARN_OBJC_LITERAL_CONVERSION = YES;
				CLANG_WARN_OBJC_ROOT_CLASS = YES_ERROR;
				CLANG_WARN_RANGE_LOOP_ANALYSIS = YES;
				CLANG_WARN_STRICT_PROTOTYPES = YES;
				CLANG_WARN_SUSPICIOUS_MOVE = YES;
				CLANG_WARN_UNGUARDED_AVAILABILITY = YES_AGGRESSIVE;
				CLANG_WARN_UNREACHABLE_CODE = YES;
				CLANG_WARN__DUPLICATE_METHOD_MATCH = YES;
				COPY_PHASE_STRIP = NO;
				DEBUG_INFORMATION_FORMAT = dwarf;
				ENABLE_STRICT_OBJC_MSGSEND = YES;
				ENABLE_TESTABILITY = YES;
				GCC_C_LANGUAGE_STANDARD = gnu11;
				GCC_DYNAMIC_NO_PIC = NO;
				GCC_NO_COMMON_BLOCKS = YES;
				GCC_OPTIMIZATION_LEVEL = 0;
				GCC_PREPROCESSOR_DEFINITIONS = (
					"DEBUG=1",
					"$(inherited)",
				);
				GCC_WARN_64_TO_32_BIT_CONVERSION = YES;
				GCC_WARN_ABOUT_RETURN_TYPE = YES_ERROR;
				GCC_WARN_UNDECLARED_SELECTOR = YES;
				GCC_WARN_UNINITIALIZED_AUTOS = YES_AGGRESSIVE;
				GCC_WARN_UNUSED_FUNCTION = YES;
				GCC_WARN_UNUSED_VARIABLE = YES;
				IPHONEOS_DEPLOYMENT_TARGET = 13.5;
				MTL_ENABLE_DEBUG_INFO = INCLUDE_SOURCE;
				MTL_FAST_MATH = YES;
				ONLY_ACTIVE_ARCH = YES;
				SDKROOT = iphoneos;
				SWIFT_ACTIVE_COMPILATION_CONDITIONS = DEBUG;
				SWIFT_OPTIMIZATION_LEVEL = "-Onone";
			};
			name = Debug;
		};
		85D7596724570491008175F0 /* Release */ = {
			isa = XCBuildConfiguration;
			buildSettings = {
				ALWAYS_SEARCH_USER_PATHS = NO;
				CLANG_ANALYZER_NONNULL = YES;
				CLANG_ANALYZER_NUMBER_OBJECT_CONVERSION = YES_AGGRESSIVE;
				CLANG_CXX_LANGUAGE_STANDARD = "gnu++14";
				CLANG_CXX_LIBRARY = "libc++";
				CLANG_ENABLE_MODULES = YES;
				CLANG_ENABLE_OBJC_ARC = YES;
				CLANG_ENABLE_OBJC_WEAK = YES;
				CLANG_WARN_BLOCK_CAPTURE_AUTORELEASING = YES;
				CLANG_WARN_BOOL_CONVERSION = YES;
				CLANG_WARN_COMMA = YES;
				CLANG_WARN_CONSTANT_CONVERSION = YES;
				CLANG_WARN_DEPRECATED_OBJC_IMPLEMENTATIONS = YES;
				CLANG_WARN_DIRECT_OBJC_ISA_USAGE = YES_ERROR;
				CLANG_WARN_DOCUMENTATION_COMMENTS = YES;
				CLANG_WARN_EMPTY_BODY = YES;
				CLANG_WARN_ENUM_CONVERSION = YES;
				CLANG_WARN_INFINITE_RECURSION = YES;
				CLANG_WARN_INT_CONVERSION = YES;
				CLANG_WARN_NON_LITERAL_NULL_CONVERSION = YES;
				CLANG_WARN_OBJC_IMPLICIT_RETAIN_SELF = YES;
				CLANG_WARN_OBJC_LITERAL_CONVERSION = YES;
				CLANG_WARN_OBJC_ROOT_CLASS = YES_ERROR;
				CLANG_WARN_RANGE_LOOP_ANALYSIS = YES;
				CLANG_WARN_STRICT_PROTOTYPES = YES;
				CLANG_WARN_SUSPICIOUS_MOVE = YES;
				CLANG_WARN_UNGUARDED_AVAILABILITY = YES_AGGRESSIVE;
				CLANG_WARN_UNREACHABLE_CODE = YES;
				CLANG_WARN__DUPLICATE_METHOD_MATCH = YES;
				COPY_PHASE_STRIP = NO;
				DEBUG_INFORMATION_FORMAT = "dwarf-with-dsym";
				ENABLE_NS_ASSERTIONS = NO;
				ENABLE_STRICT_OBJC_MSGSEND = YES;
				GCC_C_LANGUAGE_STANDARD = gnu11;
				GCC_NO_COMMON_BLOCKS = YES;
				GCC_WARN_64_TO_32_BIT_CONVERSION = YES;
				GCC_WARN_ABOUT_RETURN_TYPE = YES_ERROR;
				GCC_WARN_UNDECLARED_SELECTOR = YES;
				GCC_WARN_UNINITIALIZED_AUTOS = YES_AGGRESSIVE;
				GCC_WARN_UNUSED_FUNCTION = YES;
				GCC_WARN_UNUSED_VARIABLE = YES;
				IPHONEOS_DEPLOYMENT_TARGET = 13.5;
				MTL_ENABLE_DEBUG_INFO = NO;
				MTL_FAST_MATH = YES;
				SDKROOT = iphoneos;
				SWIFT_COMPILATION_MODE = wholemodule;
				SWIFT_OPTIMIZATION_LEVEL = "-O";
				VALIDATE_PRODUCT = YES;
			};
			name = Release;
		};
		85D7596924570491008175F0 /* Debug */ = {
			isa = XCBuildConfiguration;
			buildSettings = {
				ASSETCATALOG_COMPILER_APPICON_NAME = AppIcon;
				CODE_SIGN_ENTITLEMENTS = "${PROJECT}/Resources/ENA.entitlements";
				CODE_SIGN_IDENTITY = "iPhone Developer";
				CODE_SIGN_STYLE = Manual;
				DEVELOPMENT_TEAM = ZK2MG3TWVQ;
				INFOPLIST_FILE = ENA/Resources/Info.plist;
				LD_RUNPATH_SEARCH_PATHS = (
					"$(inherited)",
					"@executable_path/Frameworks",
				);
				PRODUCT_BUNDLE_IDENTIFIER = com.sap.ena;
				PRODUCT_NAME = "$(TARGET_NAME)";
				PROVISIONING_PROFILE_SPECIFIER = covid;
				SWIFT_VERSION = 5.0;
				TARGETED_DEVICE_FAMILY = "1,2";
			};
			name = Debug;
		};
		85D7596A24570491008175F0 /* Release */ = {
			isa = XCBuildConfiguration;
			buildSettings = {
				ASSETCATALOG_COMPILER_APPICON_NAME = AppIcon;
				CODE_SIGN_ENTITLEMENTS = "${PROJECT}/Resources/ENA.entitlements";
				CODE_SIGN_IDENTITY = "iPhone Developer";
				CODE_SIGN_STYLE = Manual;
				DEVELOPMENT_TEAM = ZK2MG3TWVQ;
				INFOPLIST_FILE = ENA/Resources/Info.plist;
				LD_RUNPATH_SEARCH_PATHS = (
					"$(inherited)",
					"@executable_path/Frameworks",
				);
				PRODUCT_BUNDLE_IDENTIFIER = com.sap.ena;
				PRODUCT_NAME = "$(TARGET_NAME)";
				PROVISIONING_PROFILE_SPECIFIER = covid;
				SWIFT_VERSION = 5.0;
				TARGETED_DEVICE_FAMILY = "1,2";
			};
			name = Release;
		};
		85D7596C24570491008175F0 /* Debug */ = {
			isa = XCBuildConfiguration;
			buildSettings = {
				ALWAYS_EMBED_SWIFT_STANDARD_LIBRARIES = YES;
				BUNDLE_LOADER = "$(TEST_HOST)";
				CODE_SIGN_STYLE = Automatic;
				DEVELOPMENT_TEAM = 75QSJ8SMAA;
				INFOPLIST_FILE = ENATests/Info.plist;
				IPHONEOS_DEPLOYMENT_TARGET = 13.4;
				LD_RUNPATH_SEARCH_PATHS = (
					"$(inherited)",
					"@executable_path/Frameworks",
					"@loader_path/Frameworks",
				);
				PRODUCT_BUNDLE_IDENTIFIER = com.sap.ux.ENATests;
				PRODUCT_NAME = "$(TARGET_NAME)";
				SWIFT_VERSION = 5.0;
				TARGETED_DEVICE_FAMILY = "1,2";
				TEST_HOST = "$(BUILT_PRODUCTS_DIR)/ENA.app/ENA";
			};
			name = Debug;
		};
		85D7596D24570491008175F0 /* Release */ = {
			isa = XCBuildConfiguration;
			buildSettings = {
				ALWAYS_EMBED_SWIFT_STANDARD_LIBRARIES = YES;
				BUNDLE_LOADER = "$(TEST_HOST)";
				CODE_SIGN_STYLE = Automatic;
				DEVELOPMENT_TEAM = 75QSJ8SMAA;
				INFOPLIST_FILE = ENATests/Info.plist;
				IPHONEOS_DEPLOYMENT_TARGET = 13.4;
				LD_RUNPATH_SEARCH_PATHS = (
					"$(inherited)",
					"@executable_path/Frameworks",
					"@loader_path/Frameworks",
				);
				PRODUCT_BUNDLE_IDENTIFIER = com.sap.ux.ENATests;
				PRODUCT_NAME = "$(TARGET_NAME)";
				SWIFT_VERSION = 5.0;
				TARGETED_DEVICE_FAMILY = "1,2";
				TEST_HOST = "$(BUILT_PRODUCTS_DIR)/ENA.app/ENA";
			};
			name = Release;
		};
		85D7596F24570491008175F0 /* Debug */ = {
			isa = XCBuildConfiguration;
			buildSettings = {
				ALWAYS_EMBED_SWIFT_STANDARD_LIBRARIES = YES;
				CODE_SIGN_STYLE = Automatic;
				DEVELOPMENT_TEAM = 75QSJ8SMAA;
				INFOPLIST_FILE = ENAUITests/Info.plist;
				LD_RUNPATH_SEARCH_PATHS = (
					"$(inherited)",
					"@executable_path/Frameworks",
					"@loader_path/Frameworks",
				);
				PRODUCT_BUNDLE_IDENTIFIER = com.sap.ux.ENAUITests;
				PRODUCT_NAME = "$(TARGET_NAME)";
				SWIFT_VERSION = 5.0;
				TARGETED_DEVICE_FAMILY = "1,2";
				TEST_TARGET_NAME = ENA;
			};
			name = Debug;
		};
		85D7597024570491008175F0 /* Release */ = {
			isa = XCBuildConfiguration;
			buildSettings = {
				ALWAYS_EMBED_SWIFT_STANDARD_LIBRARIES = YES;
				CODE_SIGN_STYLE = Automatic;
				DEVELOPMENT_TEAM = 75QSJ8SMAA;
				INFOPLIST_FILE = ENAUITests/Info.plist;
				LD_RUNPATH_SEARCH_PATHS = (
					"$(inherited)",
					"@executable_path/Frameworks",
					"@loader_path/Frameworks",
				);
				PRODUCT_BUNDLE_IDENTIFIER = com.sap.ux.ENAUITests;
				PRODUCT_NAME = "$(TARGET_NAME)";
				SWIFT_VERSION = 5.0;
				TARGETED_DEVICE_FAMILY = "1,2";
				TEST_TARGET_NAME = ENA;
			};
			name = Release;
		};
/* End XCBuildConfiguration section */

/* Begin XCConfigurationList section */
		85D759362457048F008175F0 /* Build configuration list for PBXProject "ENA" */ = {
			isa = XCConfigurationList;
			buildConfigurations = (
				85D7596624570491008175F0 /* Debug */,
				85D7596724570491008175F0 /* Release */,
			);
			defaultConfigurationIsVisible = 0;
			defaultConfigurationName = Release;
		};
		85D7596824570491008175F0 /* Build configuration list for PBXNativeTarget "ENA" */ = {
			isa = XCConfigurationList;
			buildConfigurations = (
				85D7596924570491008175F0 /* Debug */,
				85D7596A24570491008175F0 /* Release */,
			);
			defaultConfigurationIsVisible = 0;
			defaultConfigurationName = Release;
		};
		85D7596B24570491008175F0 /* Build configuration list for PBXNativeTarget "ENATests" */ = {
			isa = XCConfigurationList;
			buildConfigurations = (
				85D7596C24570491008175F0 /* Debug */,
				85D7596D24570491008175F0 /* Release */,
			);
			defaultConfigurationIsVisible = 0;
			defaultConfigurationName = Release;
		};
		85D7596E24570491008175F0 /* Build configuration list for PBXNativeTarget "ENAUITests" */ = {
			isa = XCConfigurationList;
			buildConfigurations = (
				85D7596F24570491008175F0 /* Debug */,
				85D7597024570491008175F0 /* Release */,
			);
			defaultConfigurationIsVisible = 0;
			defaultConfigurationName = Release;
		};
/* End XCConfigurationList section */

/* Begin XCRemoteSwiftPackageReference section */
		CD99A3AA245ED8EA00BF12AF /* XCRemoteSwiftPackageReference "CocoaLumberjack" */ = {
			isa = XCRemoteSwiftPackageReference;
			repositoryURL = "https://github.com/CocoaLumberjack/CocoaLumberjack";
			requirement = {
				kind = upToNextMajorVersion;
				minimumVersion = 3.6.1;
			};
		};
/* End XCRemoteSwiftPackageReference section */

/* Begin XCSwiftPackageProductDependency section */
		CD99A3AB245ED8EB00BF12AF /* CocoaLumberjackSwift */ = {
			isa = XCSwiftPackageProductDependency;
			package = CD99A3AA245ED8EA00BF12AF /* XCRemoteSwiftPackageReference "CocoaLumberjack" */;
			productName = CocoaLumberjackSwift;
		};
/* End XCSwiftPackageProductDependency section */

/* Begin XCVersionGroup section */
		85D759472457048F008175F0 /* ENA.xcdatamodeld */ = {
			isa = XCVersionGroup;
			children = (
				85D759482457048F008175F0 /* ENA.xcdatamodel */,
			);
			currentVersion = 85D759482457048F008175F0 /* ENA.xcdatamodel */;
			path = ENA.xcdatamodeld;
			sourceTree = "<group>";
			versionGroupType = wrapper.xcdatamodel;
		};
/* End XCVersionGroup section */
	};
	rootObject = 85D759332457048F008175F0 /* Project object */;
}<|MERGE_RESOLUTION|>--- conflicted
+++ resolved
@@ -52,12 +52,9 @@
 		CD99A3A5245B334100BF12AF /* Confirmation.storyboard in Resources */ = {isa = PBXBuildFile; fileRef = CD99A3A4245B334100BF12AF /* Confirmation.storyboard */; };
 		CD99A3A7245B33D500BF12AF /* ConfirmationViewController.swift in Sources */ = {isa = PBXBuildFile; fileRef = CD99A3A6245B33D500BF12AF /* ConfirmationViewController.swift */; };
 		CD99A3A9245C272400BF12AF /* ExposureSubmissionService.swift in Sources */ = {isa = PBXBuildFile; fileRef = CD99A3A8245C272400BF12AF /* ExposureSubmissionService.swift */; };
-<<<<<<< HEAD
 		CD99A3AC245ED8EB00BF12AF /* CocoaLumberjackSwift in Frameworks */ = {isa = PBXBuildFile; productRef = CD99A3AB245ED8EB00BF12AF /* CocoaLumberjackSwift */; };
 		CD99A3AE245EDB4800BF12AF /* Logger.swift in Sources */ = {isa = PBXBuildFile; fileRef = CD99A3AD245EDB4800BF12AF /* Logger.swift */; };
-=======
 		EE278B2B245F0B32008B06F9 /* ColorStyle.swift in Sources */ = {isa = PBXBuildFile; fileRef = EE278B2A245F0B32008B06F9 /* ColorStyle.swift */; };
->>>>>>> 1bc4dbf4
 		EE6119E3245C850E00AB38A1 /* ExposureManager.swift in Sources */ = {isa = PBXBuildFile; fileRef = EE6119E2245C850E00AB38A1 /* ExposureManager.swift */; };
 		EE70C23D245B09EA00AC9B2F /* Localizable.strings in Resources */ = {isa = PBXBuildFile; fileRef = EE70C23A245B09E900AC9B2F /* Localizable.strings */; };
 		EE92A33E245D96DA006B97B0 /* Localizable.stringsdict in Resources */ = {isa = PBXBuildFile; fileRef = EE92A340245D96DA006B97B0 /* Localizable.stringsdict */; };
@@ -133,11 +130,8 @@
 		CD99A3A4245B334100BF12AF /* Confirmation.storyboard */ = {isa = PBXFileReference; lastKnownFileType = file.storyboard; path = Confirmation.storyboard; sourceTree = "<group>"; };
 		CD99A3A6245B33D500BF12AF /* ConfirmationViewController.swift */ = {isa = PBXFileReference; lastKnownFileType = sourcecode.swift; path = ConfirmationViewController.swift; sourceTree = "<group>"; };
 		CD99A3A8245C272400BF12AF /* ExposureSubmissionService.swift */ = {isa = PBXFileReference; lastKnownFileType = sourcecode.swift; path = ExposureSubmissionService.swift; sourceTree = "<group>"; };
-<<<<<<< HEAD
 		CD99A3AD245EDB4800BF12AF /* Logger.swift */ = {isa = PBXFileReference; lastKnownFileType = sourcecode.swift; path = Logger.swift; sourceTree = "<group>"; };
-=======
 		EE278B2A245F0B32008B06F9 /* ColorStyle.swift */ = {isa = PBXFileReference; fileEncoding = 4; lastKnownFileType = sourcecode.swift; path = ColorStyle.swift; sourceTree = "<group>"; };
->>>>>>> 1bc4dbf4
 		EE6119E2245C850E00AB38A1 /* ExposureManager.swift */ = {isa = PBXFileReference; lastKnownFileType = sourcecode.swift; path = ExposureManager.swift; sourceTree = "<group>"; };
 		EE70C23B245B09E900AC9B2F /* de */ = {isa = PBXFileReference; lastKnownFileType = text.plist.strings; name = de; path = de.lproj/Localizable.strings; sourceTree = "<group>"; };
 		EE70C23C245B09E900AC9B2F /* en */ = {isa = PBXFileReference; lastKnownFileType = text.plist.strings; name = en; path = en.lproj/Localizable.strings; sourceTree = "<group>"; };
@@ -202,11 +196,8 @@
 				51D420B324583ABB00AD70CA /* AppStoryboard.swift */,
 				51D420BA24583BF400AD70CA /* LaunchInstructor.swift */,
 				01A8DC7B245AB6A30075AFB5 /* PackageManager.swift */,
-<<<<<<< HEAD
 				CD99A3AD245EDB4800BF12AF /* Logger.swift */,
-=======
 				013DC101245DAC4E00EE58B0 /* PersistenceManager.swift */,
->>>>>>> 1bc4dbf4
 			);
 			path = Workers;
 			sourceTree = "<group>";
