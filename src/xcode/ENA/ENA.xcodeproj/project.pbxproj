--- conflicted
+++ resolved
@@ -9,33 +9,6 @@
 /* Begin PBXBuildFile section */
 		011E13AE24680A4000973467 /* HTTPClient.swift in Sources */ = {isa = PBXBuildFile; fileRef = 011E13AD24680A4000973467 /* HTTPClient.swift */; };
 		013DC102245DAC4E00EE58B0 /* Store.swift in Sources */ = {isa = PBXBuildFile; fileRef = 013DC101245DAC4E00EE58B0 /* Store.swift */; };
-<<<<<<< HEAD
-		014D0E322474339A005A92DF /* exposure_notification.pb.swift in Sources */ = {isa = PBXBuildFile; fileRef = 014D0E2A2474339A005A92DF /* exposure_notification.pb.swift */; };
-		014D0E332474339A005A92DF /* exposure_notification.pb.swift in Sources */ = {isa = PBXBuildFile; fileRef = 014D0E2A2474339A005A92DF /* exposure_notification.pb.swift */; };
-		014D0E342474339A005A92DF /* exposure_notification.pb.swift in Sources */ = {isa = PBXBuildFile; fileRef = 014D0E2A2474339A005A92DF /* exposure_notification.pb.swift */; };
-		014D0E352474339A005A92DF /* file_bucket.pb.swift in Sources */ = {isa = PBXBuildFile; fileRef = 014D0E2B2474339A005A92DF /* file_bucket.pb.swift */; };
-		014D0E362474339A005A92DF /* file_bucket.pb.swift in Sources */ = {isa = PBXBuildFile; fileRef = 014D0E2B2474339A005A92DF /* file_bucket.pb.swift */; };
-		014D0E372474339A005A92DF /* file_bucket.pb.swift in Sources */ = {isa = PBXBuildFile; fileRef = 014D0E2B2474339A005A92DF /* file_bucket.pb.swift */; };
-		014D0E382474339A005A92DF /* risk_score_parameters.pb.swift in Sources */ = {isa = PBXBuildFile; fileRef = 014D0E2C2474339A005A92DF /* risk_score_parameters.pb.swift */; };
-		014D0E392474339A005A92DF /* risk_score_parameters.pb.swift in Sources */ = {isa = PBXBuildFile; fileRef = 014D0E2C2474339A005A92DF /* risk_score_parameters.pb.swift */; };
-		014D0E3A2474339A005A92DF /* risk_score_parameters.pb.swift in Sources */ = {isa = PBXBuildFile; fileRef = 014D0E2C2474339A005A92DF /* risk_score_parameters.pb.swift */; };
-		014D0E3B2474339A005A92DF /* submission_payload.pb.swift in Sources */ = {isa = PBXBuildFile; fileRef = 014D0E2D2474339A005A92DF /* submission_payload.pb.swift */; };
-		014D0E3C2474339A005A92DF /* submission_payload.pb.swift in Sources */ = {isa = PBXBuildFile; fileRef = 014D0E2D2474339A005A92DF /* submission_payload.pb.swift */; };
-		014D0E3D2474339A005A92DF /* submission_payload.pb.swift in Sources */ = {isa = PBXBuildFile; fileRef = 014D0E2D2474339A005A92DF /* submission_payload.pb.swift */; };
-		014D0E3E2474339A005A92DF /* signed_payload.pb.swift in Sources */ = {isa = PBXBuildFile; fileRef = 014D0E2E2474339A005A92DF /* signed_payload.pb.swift */; };
-		014D0E3F2474339A005A92DF /* signed_payload.pb.swift in Sources */ = {isa = PBXBuildFile; fileRef = 014D0E2E2474339A005A92DF /* signed_payload.pb.swift */; };
-		014D0E402474339A005A92DF /* signed_payload.pb.swift in Sources */ = {isa = PBXBuildFile; fileRef = 014D0E2E2474339A005A92DF /* signed_payload.pb.swift */; };
-		014D0E412474339A005A92DF /* apple_exposure_notification.pb.swift in Sources */ = {isa = PBXBuildFile; fileRef = 014D0E2F2474339A005A92DF /* apple_exposure_notification.pb.swift */; };
-		014D0E422474339A005A92DF /* apple_exposure_notification.pb.swift in Sources */ = {isa = PBXBuildFile; fileRef = 014D0E2F2474339A005A92DF /* apple_exposure_notification.pb.swift */; };
-		014D0E432474339A005A92DF /* apple_exposure_notification.pb.swift in Sources */ = {isa = PBXBuildFile; fileRef = 014D0E2F2474339A005A92DF /* apple_exposure_notification.pb.swift */; };
-		014D0E442474339A005A92DF /* apple_export.pb.swift in Sources */ = {isa = PBXBuildFile; fileRef = 014D0E302474339A005A92DF /* apple_export.pb.swift */; };
-		014D0E452474339A005A92DF /* apple_export.pb.swift in Sources */ = {isa = PBXBuildFile; fileRef = 014D0E302474339A005A92DF /* apple_export.pb.swift */; };
-		014D0E462474339A005A92DF /* apple_export.pb.swift in Sources */ = {isa = PBXBuildFile; fileRef = 014D0E302474339A005A92DF /* apple_export.pb.swift */; };
-		014D0E472474339A005A92DF /* risk_level.pb.swift in Sources */ = {isa = PBXBuildFile; fileRef = 014D0E312474339A005A92DF /* risk_level.pb.swift */; };
-		014D0E482474339A005A92DF /* risk_level.pb.swift in Sources */ = {isa = PBXBuildFile; fileRef = 014D0E312474339A005A92DF /* risk_level.pb.swift */; };
-		014D0E492474339A005A92DF /* risk_level.pb.swift in Sources */ = {isa = PBXBuildFile; fileRef = 014D0E312474339A005A92DF /* risk_level.pb.swift */; };
-=======
->>>>>>> 937ea1a7
 		01790A402475724400311407 /* PayloadStoreTests.swift in Sources */ = {isa = PBXBuildFile; fileRef = 01FB88BF24751F4900A6EB83 /* PayloadStoreTests.swift */; };
 		01A15803247000D6008BA581 /* FMDB in Frameworks */ = {isa = PBXBuildFile; productRef = 01A15802247000D6008BA581 /* FMDB */; };
 		01A158052470042A008BA581 /* PayloadStore.swift in Sources */ = {isa = PBXBuildFile; fileRef = 01A158042470042A008BA581 /* PayloadStore.swift */; };
@@ -1364,21 +1337,13 @@
 				B1741B4B2462C21C006275D9 /* DMQRCodeScanViewController.swift in Sources */,
 				B1DDDABE24713BAD00A07175 /* VerifiedSapFileBucket.swift in Sources */,
 				EE20EA0E246ABED600770683 /* RiskLegendFactory.swift in Sources */,
-<<<<<<< HEAD
 				51FE277F247535E300BB8144 /* RiskLoadingItemView.swift in Sources */,
-				014D0E382474339A005A92DF /* risk_score_parameters.pb.swift in Sources */,
-				B10FD5EF246EAB0100E9D7F2 /* AppInformationHelpModel.swift in Sources */,
-				51CE1B4A246016B0002CF42A /* UICollectionViewCell+Identifier.swift in Sources */,
-				B1EAEC91247128ED003BE9A2 /* ClientMode.swift in Sources */,
 				514C0A0824772F5E00F235F6 /* RiskItemView.swift in Sources */,
-				853D98852469DC8100490DBA /* ExposureNotificationSettingViewController.swift in Sources */,
-=======
 				B10FD5EF246EAB0100E9D7F2 /* AppInformationHelpModel.swift in Sources */,
 				51CE1B4A246016B0002CF42A /* UICollectionViewCell+Identifier.swift in Sources */,
 				B1EAEC91247128ED003BE9A2 /* ClientMode.swift in Sources */,
 				B1D7D69124766D2100E4DA5D /* risk_level.pb.swift in Sources */,
 				B1D7D69324766D2100E4DA5D /* signed_payload.pb.swift in Sources */,
->>>>>>> 937ea1a7
 				8595BF5F246032D90056EA27 /* ENASwitch.swift in Sources */,
 				51D420B724583B7200AD70CA /* NSObject+Identifier.swift in Sources */,
 				51CE1B86246078B6002CF42A /* SubmitCollectionViewCell.swift in Sources */,
@@ -1427,12 +1392,9 @@
 				CD99A3C7246155C300BF12AF /* Logger.swift in Sources */,
 				B111EDEB2465B1E7001AEBB4 /* MockClient.swift in Sources */,
 				85D759412457048F008175F0 /* SceneDelegate.swift in Sources */,
-<<<<<<< HEAD
 				51B5B416246DF13D00DC5D3E /* RiskImageItemView.swift in Sources */,
-=======
 				B1D7D68C24766D2100E4DA5D /* risk_score_parameters.pb.swift in Sources */,
-				51B5B416246DF13D00DC5D3E /* RiskItemView.swift in Sources */,
->>>>>>> 937ea1a7
+				51B5B416246DF13D00DC5D3E /* RiskImageItemView.swift in Sources */,
 				51CE1BC32460B28D002CF42A /* HomeInfoCellConfigurator.swift in Sources */,
 				514EE99B246D4C4C00DE4884 /* UITableView+Dequeue.swift in Sources */,
 				134FFA10247466BD00D82D14 /* TestEnvironment.swift in Sources */,
