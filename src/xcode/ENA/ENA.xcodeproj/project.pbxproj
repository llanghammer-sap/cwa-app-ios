--- conflicted
+++ resolved
@@ -9,8 +9,6 @@
 /* Begin PBXBuildFile section */
 		011E13AE24680A4000973467 /* HTTPClient.swift in Sources */ = {isa = PBXBuildFile; fileRef = 011E13AD24680A4000973467 /* HTTPClient.swift */; };
 		013DC102245DAC4E00EE58B0 /* Store.swift in Sources */ = {isa = PBXBuildFile; fileRef = 013DC101245DAC4E00EE58B0 /* Store.swift */; };
-<<<<<<< HEAD
-=======
 		014D0E322474339A005A92DF /* exposure_notification.pb.swift in Sources */ = {isa = PBXBuildFile; fileRef = 014D0E2A2474339A005A92DF /* exposure_notification.pb.swift */; };
 		014D0E332474339A005A92DF /* exposure_notification.pb.swift in Sources */ = {isa = PBXBuildFile; fileRef = 014D0E2A2474339A005A92DF /* exposure_notification.pb.swift */; };
 		014D0E342474339A005A92DF /* exposure_notification.pb.swift in Sources */ = {isa = PBXBuildFile; fileRef = 014D0E2A2474339A005A92DF /* exposure_notification.pb.swift */; };
@@ -36,7 +34,6 @@
 		014D0E482474339A005A92DF /* risk_level.pb.swift in Sources */ = {isa = PBXBuildFile; fileRef = 014D0E312474339A005A92DF /* risk_level.pb.swift */; };
 		014D0E492474339A005A92DF /* risk_level.pb.swift in Sources */ = {isa = PBXBuildFile; fileRef = 014D0E312474339A005A92DF /* risk_level.pb.swift */; };
 		0158112A245B0B28001B38B2 /* ExposureDetectionViewController.swift in Sources */ = {isa = PBXBuildFile; fileRef = 01581129245B0B28001B38B2 /* ExposureDetectionViewController.swift */; };
->>>>>>> bc0b9910
 		01DC23242462DF78001B727C /* ExposureSubmissionViewController.swift in Sources */ = {isa = PBXBuildFile; fileRef = CD99A399245B22B700BF12AF /* ExposureSubmissionViewController.swift */; };
 		01DC23252462DFD0001B727C /* ExposureSubmission.storyboard in Resources */ = {isa = PBXBuildFile; fileRef = CD99A39C245B22EE00BF12AF /* ExposureSubmission.storyboard */; };
 		130CB19C246D92F800ADE602 /* ENAUITestsOnboarding.swift in Sources */ = {isa = PBXBuildFile; fileRef = 130CB19B246D92F800ADE602 /* ENAUITestsOnboarding.swift */; };
@@ -91,7 +88,6 @@
 		51D420D424586DCA00AD70CA /* NotificationName.swift in Sources */ = {isa = PBXBuildFile; fileRef = 51D420D324586DCA00AD70CA /* NotificationName.swift */; };
 		710ABB2B2475392600948792 /* ExposureDetectionRiskCell.swift in Sources */ = {isa = PBXBuildFile; fileRef = 710ABB2A2475392600948792 /* ExposureDetectionRiskCell.swift */; };
 		710ABB2C2475531700948792 /* app-information-assets.xcassets in Resources */ = {isa = PBXBuildFile; fileRef = 71CC3E7C246D308000217F2C /* app-information-assets.xcassets */; };
-		710ABB2D2475534500948792 /* AppInformation.storyboard in Resources */ = {isa = PBXBuildFile; fileRef = EE8599922462EFFD002E7AE2 /* AppInformation.storyboard */; };
 		714CD8652472883A00F56450 /* ExposureDetectionModel.swift in Sources */ = {isa = PBXBuildFile; fileRef = 714CD8642472883A00F56450 /* ExposureDetectionModel.swift */; };
 		714CD8672472885900F56450 /* ExposureDetectionModel+Data.swift in Sources */ = {isa = PBXBuildFile; fileRef = 714CD8662472885900F56450 /* ExposureDetectionModel+Data.swift */; };
 		714CD869247297F800F56450 /* NibLoadable.swift in Sources */ = {isa = PBXBuildFile; fileRef = 714CD868247297F800F56450 /* NibLoadable.swift */; };
@@ -212,15 +208,6 @@
 /* Begin PBXFileReference section */
 		011E13AD24680A4000973467 /* HTTPClient.swift */ = {isa = PBXFileReference; lastKnownFileType = sourcecode.swift; path = HTTPClient.swift; sourceTree = "<group>"; };
 		013DC101245DAC4E00EE58B0 /* Store.swift */ = {isa = PBXFileReference; lastKnownFileType = sourcecode.swift; path = Store.swift; sourceTree = "<group>"; };
-<<<<<<< HEAD
-		01EB1D27246973F100A7908B /* exposure_notification.pb.swift */ = {isa = PBXFileReference; fileEncoding = 4; lastKnownFileType = sourcecode.swift; name = exposure_notification.pb.swift; path = ../../../../../proto/output/exposure_notification.pb.swift; sourceTree = "<group>"; };
-		01EB1D28246973F100A7908B /* risk_level.pb.swift */ = {isa = PBXFileReference; fileEncoding = 4; lastKnownFileType = sourcecode.swift; name = risk_level.pb.swift; path = ../../../../../proto/output/risk_level.pb.swift; sourceTree = "<group>"; };
-		01EB1D29246973F100A7908B /* file_bucket.pb.swift */ = {isa = PBXFileReference; fileEncoding = 4; lastKnownFileType = sourcecode.swift; name = file_bucket.pb.swift; path = ../../../../../proto/output/file_bucket.pb.swift; sourceTree = "<group>"; };
-		01EB1D2A246973F100A7908B /* signed_payload.pb.swift */ = {isa = PBXFileReference; fileEncoding = 4; lastKnownFileType = sourcecode.swift; name = signed_payload.pb.swift; path = ../../../../../proto/output/signed_payload.pb.swift; sourceTree = "<group>"; };
-		01EB1D2B246973F100A7908B /* risk_score_parameters.pb.swift */ = {isa = PBXFileReference; fileEncoding = 4; lastKnownFileType = sourcecode.swift; name = risk_score_parameters.pb.swift; path = ../../../../../proto/output/risk_score_parameters.pb.swift; sourceTree = "<group>"; };
-		01EB1D2C246973F100A7908B /* submission_payload.pb.swift */ = {isa = PBXFileReference; fileEncoding = 4; lastKnownFileType = sourcecode.swift; name = submission_payload.pb.swift; path = ../../../../../proto/output/submission_payload.pb.swift; sourceTree = "<group>"; };
-		01EB1D332469770A00A7908B /* apple_exposure_notification.pb.swift */ = {isa = PBXFileReference; fileEncoding = 4; lastKnownFileType = sourcecode.swift; name = apple_exposure_notification.pb.swift; path = ../../../../../proto/output/apple_exposure_notification.pb.swift; sourceTree = "<group>"; };
-=======
 		014D0E2A2474339A005A92DF /* exposure_notification.pb.swift */ = {isa = PBXFileReference; fileEncoding = 4; lastKnownFileType = sourcecode.swift; name = exposure_notification.pb.swift; path = ../../../gen/exposure_notification.pb.swift; sourceTree = "<group>"; };
 		014D0E2B2474339A005A92DF /* file_bucket.pb.swift */ = {isa = PBXFileReference; fileEncoding = 4; lastKnownFileType = sourcecode.swift; name = file_bucket.pb.swift; path = ../../../gen/file_bucket.pb.swift; sourceTree = "<group>"; };
 		014D0E2C2474339A005A92DF /* risk_score_parameters.pb.swift */ = {isa = PBXFileReference; fileEncoding = 4; lastKnownFileType = sourcecode.swift; name = risk_score_parameters.pb.swift; path = ../../../gen/risk_score_parameters.pb.swift; sourceTree = "<group>"; };
@@ -230,7 +217,6 @@
 		014D0E302474339A005A92DF /* apple_export.pb.swift */ = {isa = PBXFileReference; fileEncoding = 4; lastKnownFileType = sourcecode.swift; name = apple_export.pb.swift; path = ../../../gen/apple_export.pb.swift; sourceTree = "<group>"; };
 		014D0E312474339A005A92DF /* risk_level.pb.swift */ = {isa = PBXFileReference; fileEncoding = 4; lastKnownFileType = sourcecode.swift; name = risk_level.pb.swift; path = ../../../gen/risk_level.pb.swift; sourceTree = "<group>"; };
 		01581129245B0B28001B38B2 /* ExposureDetectionViewController.swift */ = {isa = PBXFileReference; lastKnownFileType = sourcecode.swift; path = ExposureDetectionViewController.swift; sourceTree = "<group>"; };
->>>>>>> bc0b9910
 		130CB19B246D92F800ADE602 /* ENAUITestsOnboarding.swift */ = {isa = PBXFileReference; fileEncoding = 4; lastKnownFileType = sourcecode.swift; path = ENAUITestsOnboarding.swift; sourceTree = "<group>"; };
 		13BAE9B02472FB1E00CEE58A /* CellConfiguratorIndexPosition.swift */ = {isa = PBXFileReference; lastKnownFileType = sourcecode.swift; path = CellConfiguratorIndexPosition.swift; sourceTree = "<group>"; };
 		5111E7622460BB1500ED6498 /* HomeInteractor.swift */ = {isa = PBXFileReference; lastKnownFileType = sourcecode.swift; path = HomeInteractor.swift; sourceTree = "<group>"; };
@@ -908,6 +894,7 @@
 			children = (
 				71888C3B246AAF11007AD508 /* DiagnosisKeyAPI.swift */,
 				71888C3D246AC0C3007AD508 /* DiagnosisKeyManager.swift */,
+				01581129245B0B28001B38B2 /* ExposureDetectionViewController.swift */,
 			);
 			name = "Recovered References";
 			sourceTree = "<group>";
@@ -1221,7 +1208,6 @@
 				51D420D024586AB300AD70CA /* Settings.storyboard in Resources */,
 				01DC23252462DFD0001B727C /* ExposureSubmission.storyboard in Resources */,
 				51CE1B8A246078B6002CF42A /* InfoCollectionViewCell.xib in Resources */,
-				710ABB2D2475534500948792 /* AppInformation.storyboard in Resources */,
 				853D98832469DC5000490DBA /* ExposureNotificationSetting.storyboard in Resources */,
 				51D420B12458397300AD70CA /* Onboarding.storyboard in Resources */,
 			);
@@ -1361,11 +1347,7 @@
 				EE278B2B245F0B32008B06F9 /* ColorStyle.swift in Sources */,
 				51CE1B5524604DD2002CF42A /* HomeLayout.swift in Sources */,
 				51D420C424583E3300AD70CA /* SettingsViewController.swift in Sources */,
-<<<<<<< HEAD
-				51CE1B8C246078B6002CF42A /* SettingsCollectionViewCell.swift in Sources */,
-=======
 				0158112A245B0B28001B38B2 /* ExposureDetectionViewController.swift in Sources */,
->>>>>>> bc0b9910
 				514EE9A0246D4DF800DE4884 /* HomeRiskItemViewConfigurator.swift in Sources */,
 				518A69FB24687D5800444E66 /* RiskLevel.swift in Sources */,
 				B1741B492462C207006275D9 /* Client.swift in Sources */,
