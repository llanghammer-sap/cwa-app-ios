--- conflicted
+++ resolved
@@ -84,7 +84,7 @@
 		EE278B2B245F0B32008B06F9 /* ColorStyle.swift in Sources */ = {isa = PBXBuildFile; fileRef = EE278B2A245F0B32008B06F9 /* ColorStyle.swift */; };
 		EE278B2D245F2BBB008B06F9 /* InviteFriends.storyboard in Resources */ = {isa = PBXBuildFile; fileRef = EE278B2C245F2BBB008B06F9 /* InviteFriends.storyboard */; };
 		EE278B30245F2C8A008B06F9 /* FriendsInviteController.swift in Sources */ = {isa = PBXBuildFile; fileRef = EE278B2F245F2C8A008B06F9 /* FriendsInviteController.swift */; };
-		EE46E5D6246562060057627F /* UIView.swift in Sources */ = {isa = PBXBuildFile; fileRef = EE46E5D5246562060057627F /* UIView.swift */; };
+		EE46E5D82466AEA50057627F /* UIView.swift in Sources */ = {isa = PBXBuildFile; fileRef = EE46E5D72466AEA50057627F /* UIView.swift */; };
 		EE70C23D245B09EA00AC9B2F /* Localizable.strings in Resources */ = {isa = PBXBuildFile; fileRef = EE70C23A245B09E900AC9B2F /* Localizable.strings */; };
 		EE85998F2462EFD4002E7AE2 /* AppInformationViewController.swift in Sources */ = {isa = PBXBuildFile; fileRef = EE85998C2462EFD4002E7AE2 /* AppInformationViewController.swift */; };
 		EE8599902462EFD4002E7AE2 /* AppInformationDetailViewController.swift in Sources */ = {isa = PBXBuildFile; fileRef = EE85998D2462EFD4002E7AE2 /* AppInformationDetailViewController.swift */; };
@@ -210,7 +210,7 @@
 		EE278B2A245F0B32008B06F9 /* ColorStyle.swift */ = {isa = PBXFileReference; fileEncoding = 4; lastKnownFileType = sourcecode.swift; path = ColorStyle.swift; sourceTree = "<group>"; };
 		EE278B2C245F2BBB008B06F9 /* InviteFriends.storyboard */ = {isa = PBXFileReference; lastKnownFileType = file.storyboard; path = InviteFriends.storyboard; sourceTree = "<group>"; };
 		EE278B2F245F2C8A008B06F9 /* FriendsInviteController.swift */ = {isa = PBXFileReference; lastKnownFileType = sourcecode.swift; path = FriendsInviteController.swift; sourceTree = "<group>"; };
-		EE46E5D5246562060057627F /* UIView.swift */ = {isa = PBXFileReference; lastKnownFileType = sourcecode.swift; path = UIView.swift; sourceTree = "<group>"; };
+		EE46E5D72466AEA50057627F /* UIView.swift */ = {isa = PBXFileReference; fileEncoding = 4; lastKnownFileType = sourcecode.swift; path = UIView.swift; sourceTree = "<group>"; };
 		EE70C23B245B09E900AC9B2F /* de */ = {isa = PBXFileReference; lastKnownFileType = text.plist.strings; name = de; path = de.lproj/Localizable.strings; sourceTree = "<group>"; };
 		EE70C23C245B09E900AC9B2F /* en */ = {isa = PBXFileReference; lastKnownFileType = text.plist.strings; name = en; path = en.lproj/Localizable.strings; sourceTree = "<group>"; };
 		EE85998C2462EFD4002E7AE2 /* AppInformationViewController.swift */ = {isa = PBXFileReference; fileEncoding = 4; lastKnownFileType = sourcecode.swift; path = AppInformationViewController.swift; sourceTree = "<group>"; };
@@ -366,11 +366,8 @@
 				51D420D324586DCA00AD70CA /* NotificationName.swift */,
 				85142500245DA0B3009D2791 /* UIViewController+Alert.swift */,
 				51895EDB245E16CD0085DA38 /* UIColor.swift */,
-<<<<<<< HEAD
-				EE46E5D5246562060057627F /* UIView.swift */,
-=======
+				EE46E5D72466AEA50057627F /* UIView.swift */,
 				B111EE2B2465D9F7001AEBB4 /* String+Localization.swift */,
->>>>>>> de496e2a
 			);
 			path = Extensions;
 			sourceTree = "<group>";
@@ -873,7 +870,7 @@
 				B1741B5A2462F4DE006275D9 /* TanEntryViewController.swift in Sources */,
 				B111EE2C2465D9F7001AEBB4 /* String+Localization.swift in Sources */,
 				51CE1BBA2460AFD8002CF42A /* HomeActivateCellConfigurator.swift in Sources */,
-				EE46E5D6246562060057627F /* UIView.swift in Sources */,
+				EE46E5D82466AEA50057627F /* UIView.swift in Sources */,
 				51D420BB24583BF400AD70CA /* LaunchInstructor.swift in Sources */,
 				EE85998F2462EFD4002E7AE2 /* AppInformationViewController.swift in Sources */,
 				51CE1B91246078B6002CF42A /* SectionSystemBackgroundDecorationView.swift in Sources */,
