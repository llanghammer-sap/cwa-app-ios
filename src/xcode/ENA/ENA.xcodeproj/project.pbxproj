// !$*UTF8*$!
{
	archiveVersion = 1;
	classes = {
	};
	objectVersion = 52;
	objects = {

/* Begin PBXBuildFile section */
		013DC102245DAC4E00EE58B0 /* PersistenceManager.swift in Sources */ = {isa = PBXBuildFile; fileRef = 013DC101245DAC4E00EE58B0 /* PersistenceManager.swift */; };
		0158112A245B0B28001B38B2 /* ExposureDetectionViewController.swift in Sources */ = {isa = PBXBuildFile; fileRef = 01581129245B0B28001B38B2 /* ExposureDetectionViewController.swift */; };
		01A8DC7C245AB6A30075AFB5 /* PackageManager.swift in Sources */ = {isa = PBXBuildFile; fileRef = 01A8DC7B245AB6A30075AFB5 /* PackageManager.swift */; };
		01B0C6B8245B23C2006F5A69 /* ExposureDetectionService.swift in Sources */ = {isa = PBXBuildFile; fileRef = 01B0C6B7245B23C2006F5A69 /* ExposureDetectionService.swift */; };
		01C28E11245D9BE30045EFFA /* DMLocalStore.swift in Sources */ = {isa = PBXBuildFile; fileRef = 01C28E10245D9BE30045EFFA /* DMLocalStore.swift */; };
		51895EDC245E16CD0085DA38 /* UIColor.swift in Sources */ = {isa = PBXBuildFile; fileRef = 51895EDB245E16CD0085DA38 /* UIColor.swift */; };
		51C737BB245B142B00286105 /* OnboardingViewController.swift in Sources */ = {isa = PBXBuildFile; fileRef = 51C737BA245B142B00286105 /* OnboardingViewController.swift */; };
		51C737BD245B349700286105 /* OnboardingInfoViewController.swift in Sources */ = {isa = PBXBuildFile; fileRef = 51C737BC245B349700286105 /* OnboardingInfoViewController.swift */; };
		51C737BF245B3B5D00286105 /* OnboardingInfo.swift in Sources */ = {isa = PBXBuildFile; fileRef = 51C737BE245B3B5D00286105 /* OnboardingInfo.swift */; };
		51D420B12458397300AD70CA /* Onboarding.storyboard in Resources */ = {isa = PBXBuildFile; fileRef = 51D420B02458397300AD70CA /* Onboarding.storyboard */; };
		51D420B424583ABB00AD70CA /* AppStoryboard.swift in Sources */ = {isa = PBXBuildFile; fileRef = 51D420B324583ABB00AD70CA /* AppStoryboard.swift */; };
		51D420B724583B7200AD70CA /* NSObject.swift in Sources */ = {isa = PBXBuildFile; fileRef = 51D420B624583B7200AD70CA /* NSObject.swift */; };
		51D420B924583B8300AD70CA /* UIViewController.swift in Sources */ = {isa = PBXBuildFile; fileRef = 51D420B824583B8300AD70CA /* UIViewController.swift */; };
		51D420BB24583BF400AD70CA /* LaunchInstructor.swift in Sources */ = {isa = PBXBuildFile; fileRef = 51D420BA24583BF400AD70CA /* LaunchInstructor.swift */; };
		51D420C024583D1100AD70CA /* TabBarController.swift in Sources */ = {isa = PBXBuildFile; fileRef = 51D420BF24583D1100AD70CA /* TabBarController.swift */; };
		51D420C424583E3300AD70CA /* SettingsViewController.swift in Sources */ = {isa = PBXBuildFile; fileRef = 51D420C324583E3300AD70CA /* SettingsViewController.swift */; };
		51D420C624583E4500AD70CA /* HomeScreenViewController.swift in Sources */ = {isa = PBXBuildFile; fileRef = 51D420C524583E4500AD70CA /* HomeScreenViewController.swift */; };
		51D420CE245869C800AD70CA /* Main.storyboard in Resources */ = {isa = PBXBuildFile; fileRef = 51D420CD245869C800AD70CA /* Main.storyboard */; };
		51D420D024586AB300AD70CA /* Settings.storyboard in Resources */ = {isa = PBXBuildFile; fileRef = 51D420CF24586AB300AD70CA /* Settings.storyboard */; };
		51D420D424586DCA00AD70CA /* NotificationName.swift in Sources */ = {isa = PBXBuildFile; fileRef = 51D420D324586DCA00AD70CA /* NotificationName.swift */; };
		85142501245DA0B3009D2791 /* UIViewController+Alert.swift in Sources */ = {isa = PBXBuildFile; fileRef = 85142500245DA0B3009D2791 /* UIViewController+Alert.swift */; };
		858F6F6E245A103C009FFD33 /* ExposureNotification.framework in Frameworks */ = {isa = PBXBuildFile; fileRef = 858F6F6D245A103C009FFD33 /* ExposureNotification.framework */; };
		858F6F73245AED03009FFD33 /* ExposureNotificationSettingViewController.swift in Sources */ = {isa = PBXBuildFile; fileRef = 858F6F72245AED03009FFD33 /* ExposureNotificationSettingViewController.swift */; };
		858F6F75245B1374009FFD33 /* ExposureNotificationSetting.storyboard in Resources */ = {isa = PBXBuildFile; fileRef = 858F6F74245B1374009FFD33 /* ExposureNotificationSetting.storyboard */; };
		8595BF5F246032D90056EA27 /* ENASwitch.swift in Sources */ = {isa = PBXBuildFile; fileRef = 8595BF5E246032D90056EA27 /* ENASwitch.swift */; };
		85D7593F2457048F008175F0 /* AppDelegate.swift in Sources */ = {isa = PBXBuildFile; fileRef = 85D7593E2457048F008175F0 /* AppDelegate.swift */; };
		85D759412457048F008175F0 /* SceneDelegate.swift in Sources */ = {isa = PBXBuildFile; fileRef = 85D759402457048F008175F0 /* SceneDelegate.swift */; };
		85D759492457048F008175F0 /* ENA.xcdatamodeld in Sources */ = {isa = PBXBuildFile; fileRef = 85D759472457048F008175F0 /* ENA.xcdatamodeld */; };
		85D7594B24570491008175F0 /* Assets.xcassets in Resources */ = {isa = PBXBuildFile; fileRef = 85D7594A24570491008175F0 /* Assets.xcassets */; };
		85D7594E24570491008175F0 /* LaunchScreen.storyboard in Resources */ = {isa = PBXBuildFile; fileRef = 85D7594C24570491008175F0 /* LaunchScreen.storyboard */; };
		85D7595924570491008175F0 /* ENATests.swift in Sources */ = {isa = PBXBuildFile; fileRef = 85D7595824570491008175F0 /* ENATests.swift */; };
		85D7596424570491008175F0 /* ENAUITests.swift in Sources */ = {isa = PBXBuildFile; fileRef = 85D7596324570491008175F0 /* ENAUITests.swift */; };
		B102BDBF24603FF800CD55A2 /* security.pb.swift in Sources */ = {isa = PBXBuildFile; fileRef = B102BDBD24603FF800CD55A2 /* security.pb.swift */; };
		B102BDC024603FF800CD55A2 /* exposure_keys.pb.swift in Sources */ = {isa = PBXBuildFile; fileRef = B102BDBE24603FF800CD55A2 /* exposure_keys.pb.swift */; };
		B10FB02D245D8A85004CA11E /* TintLabel.swift in Sources */ = {isa = PBXBuildFile; fileRef = B10FB02C245D8A85004CA11E /* TintLabel.swift */; };
		B10FB030246036F3004CA11E /* SwiftProtobuf in Frameworks */ = {isa = PBXBuildFile; productRef = B10FB02F246036F3004CA11E /* SwiftProtobuf */; };
		B1569DD7245D703C0079FCD7 /* DMServer.swift in Sources */ = {isa = PBXBuildFile; fileRef = B1569DD6245D703C0079FCD7 /* DMServer.swift */; };
		B1569DDB245D70770079FCD7 /* DMExposureManager.swift in Sources */ = {isa = PBXBuildFile; fileRef = B1569DDA245D70770079FCD7 /* DMExposureManager.swift */; };
		B1569DDD245D70880079FCD7 /* DMErrorHandling.swift in Sources */ = {isa = PBXBuildFile; fileRef = B1569DDC245D70880079FCD7 /* DMErrorHandling.swift */; };
		B1569DDF245D70990079FCD7 /* DMViewController.swift in Sources */ = {isa = PBXBuildFile; fileRef = B1569DDE245D70990079FCD7 /* DMViewController.swift */; };
		B1569DE1245D70A90079FCD7 /* DMDebugDiagnosisKeysViewController.swift in Sources */ = {isa = PBXBuildFile; fileRef = B1569DE0245D70A90079FCD7 /* DMDebugDiagnosisKeysViewController.swift */; };
		B1569DE3245D70DD0079FCD7 /* DeveloperMenu.storyboard in Resources */ = {isa = PBXBuildFile; fileRef = B1569DE2245D70DD0079FCD7 /* DeveloperMenu.storyboard */; };
		CD99A39A245B22B700BF12AF /* SelfExposureViewController.swift in Sources */ = {isa = PBXBuildFile; fileRef = CD99A399245B22B700BF12AF /* SelfExposureViewController.swift */; };
		CD99A39D245B22EF00BF12AF /* SelfExposure.storyboard in Resources */ = {isa = PBXBuildFile; fileRef = CD99A39C245B22EE00BF12AF /* SelfExposure.storyboard */; };
		CD99A39F245B2BD300BF12AF /* TanEntry.storyboard in Resources */ = {isa = PBXBuildFile; fileRef = CD99A39E245B2BD300BF12AF /* TanEntry.storyboard */; };
		CD99A3A3245B327100BF12AF /* TanEntryViewController.swift in Sources */ = {isa = PBXBuildFile; fileRef = CD99A3A2245B327100BF12AF /* TanEntryViewController.swift */; };
		CD99A3A5245B334100BF12AF /* Confirmation.storyboard in Resources */ = {isa = PBXBuildFile; fileRef = CD99A3A4245B334100BF12AF /* Confirmation.storyboard */; };
		CD99A3A7245B33D500BF12AF /* ConfirmationViewController.swift in Sources */ = {isa = PBXBuildFile; fileRef = CD99A3A6245B33D500BF12AF /* ConfirmationViewController.swift */; };
		CD99A3A9245C272400BF12AF /* ExposureSubmissionService.swift in Sources */ = {isa = PBXBuildFile; fileRef = CD99A3A8245C272400BF12AF /* ExposureSubmissionService.swift */; };
		CD99A3AC245ED8EB00BF12AF /* CocoaLumberjackSwift in Frameworks */ = {isa = PBXBuildFile; productRef = CD99A3AB245ED8EB00BF12AF /* CocoaLumberjackSwift */; };
		CD99A3AE245EDB4800BF12AF /* Logger.swift in Sources */ = {isa = PBXBuildFile; fileRef = CD99A3AD245EDB4800BF12AF /* Logger.swift */; };
		EE278B2B245F0B32008B06F9 /* ColorStyle.swift in Sources */ = {isa = PBXBuildFile; fileRef = EE278B2A245F0B32008B06F9 /* ColorStyle.swift */; };
		EE278B2D245F2BBB008B06F9 /* InviteFriends.storyboard in Resources */ = {isa = PBXBuildFile; fileRef = EE278B2C245F2BBB008B06F9 /* InviteFriends.storyboard */; };
		EE278B30245F2C8A008B06F9 /* FriendsInviteController.swift in Sources */ = {isa = PBXBuildFile; fileRef = EE278B2F245F2C8A008B06F9 /* FriendsInviteController.swift */; };
		EE6119E3245C850E00AB38A1 /* ExposureManager.swift in Sources */ = {isa = PBXBuildFile; fileRef = EE6119E2245C850E00AB38A1 /* ExposureManager.swift */; };
		EE70C23D245B09EA00AC9B2F /* Localizable.strings in Resources */ = {isa = PBXBuildFile; fileRef = EE70C23A245B09E900AC9B2F /* Localizable.strings */; };
		EE92A33E245D96DA006B97B0 /* Localizable.stringsdict in Resources */ = {isa = PBXBuildFile; fileRef = EE92A340245D96DA006B97B0 /* Localizable.stringsdict */; };
/* End PBXBuildFile section */

/* Begin PBXContainerItemProxy section */
		85D7595524570491008175F0 /* PBXContainerItemProxy */ = {
			isa = PBXContainerItemProxy;
			containerPortal = 85D759332457048F008175F0 /* Project object */;
			proxyType = 1;
			remoteGlobalIDString = 85D7593A2457048F008175F0;
			remoteInfo = ENA;
		};
		85D7596024570491008175F0 /* PBXContainerItemProxy */ = {
			isa = PBXContainerItemProxy;
			containerPortal = 85D759332457048F008175F0 /* Project object */;
			proxyType = 1;
			remoteGlobalIDString = 85D7593A2457048F008175F0;
			remoteInfo = ENA;
		};
/* End PBXContainerItemProxy section */

/* Begin PBXCopyFilesBuildPhase section */
		B102BDB924603FD600CD55A2 /* Embed Frameworks */ = {
			isa = PBXCopyFilesBuildPhase;
			buildActionMask = 2147483647;
			dstPath = "";
			dstSubfolderSpec = 10;
			files = (
			);
			name = "Embed Frameworks";
			runOnlyForDeploymentPostprocessing = 0;
		};
/* End PBXCopyFilesBuildPhase section */

/* Begin PBXFileReference section */
		013DC101245DAC4E00EE58B0 /* PersistenceManager.swift */ = {isa = PBXFileReference; lastKnownFileType = sourcecode.swift; path = PersistenceManager.swift; sourceTree = "<group>"; };
		01581129245B0B28001B38B2 /* ExposureDetectionViewController.swift */ = {isa = PBXFileReference; lastKnownFileType = sourcecode.swift; path = ExposureDetectionViewController.swift; sourceTree = "<group>"; };
		01A8DC7B245AB6A30075AFB5 /* PackageManager.swift */ = {isa = PBXFileReference; lastKnownFileType = sourcecode.swift; path = PackageManager.swift; sourceTree = "<group>"; };
		01B0C6B7245B23C2006F5A69 /* ExposureDetectionService.swift */ = {isa = PBXFileReference; fileEncoding = 4; lastKnownFileType = sourcecode.swift; path = ExposureDetectionService.swift; sourceTree = "<group>"; };
		01C28E10245D9BE30045EFFA /* DMLocalStore.swift */ = {isa = PBXFileReference; fileEncoding = 4; lastKnownFileType = sourcecode.swift; path = DMLocalStore.swift; sourceTree = "<group>"; };
		51895EDB245E16CD0085DA38 /* UIColor.swift */ = {isa = PBXFileReference; lastKnownFileType = sourcecode.swift; path = UIColor.swift; sourceTree = "<group>"; };
		51C737BA245B142B00286105 /* OnboardingViewController.swift */ = {isa = PBXFileReference; lastKnownFileType = sourcecode.swift; path = OnboardingViewController.swift; sourceTree = "<group>"; };
		51C737BC245B349700286105 /* OnboardingInfoViewController.swift */ = {isa = PBXFileReference; lastKnownFileType = sourcecode.swift; path = OnboardingInfoViewController.swift; sourceTree = "<group>"; };
		51C737BE245B3B5D00286105 /* OnboardingInfo.swift */ = {isa = PBXFileReference; lastKnownFileType = sourcecode.swift; path = OnboardingInfo.swift; sourceTree = "<group>"; };
		51D420B02458397300AD70CA /* Onboarding.storyboard */ = {isa = PBXFileReference; lastKnownFileType = file.storyboard; path = Onboarding.storyboard; sourceTree = "<group>"; };
		51D420B324583ABB00AD70CA /* AppStoryboard.swift */ = {isa = PBXFileReference; lastKnownFileType = sourcecode.swift; path = AppStoryboard.swift; sourceTree = "<group>"; };
		51D420B624583B7200AD70CA /* NSObject.swift */ = {isa = PBXFileReference; lastKnownFileType = sourcecode.swift; path = NSObject.swift; sourceTree = "<group>"; };
		51D420B824583B8300AD70CA /* UIViewController.swift */ = {isa = PBXFileReference; lastKnownFileType = sourcecode.swift; path = UIViewController.swift; sourceTree = "<group>"; };
		51D420BA24583BF400AD70CA /* LaunchInstructor.swift */ = {isa = PBXFileReference; lastKnownFileType = sourcecode.swift; path = LaunchInstructor.swift; sourceTree = "<group>"; };
		51D420BF24583D1100AD70CA /* TabBarController.swift */ = {isa = PBXFileReference; lastKnownFileType = sourcecode.swift; path = TabBarController.swift; sourceTree = "<group>"; };
		51D420C324583E3300AD70CA /* SettingsViewController.swift */ = {isa = PBXFileReference; lastKnownFileType = sourcecode.swift; path = SettingsViewController.swift; sourceTree = "<group>"; };
		51D420C524583E4500AD70CA /* HomeScreenViewController.swift */ = {isa = PBXFileReference; lastKnownFileType = sourcecode.swift; path = HomeScreenViewController.swift; sourceTree = "<group>"; };
		51D420CD245869C800AD70CA /* Main.storyboard */ = {isa = PBXFileReference; lastKnownFileType = file.storyboard; path = Main.storyboard; sourceTree = "<group>"; };
		51D420CF24586AB300AD70CA /* Settings.storyboard */ = {isa = PBXFileReference; lastKnownFileType = file.storyboard; path = Settings.storyboard; sourceTree = "<group>"; };
		51D420D324586DCA00AD70CA /* NotificationName.swift */ = {isa = PBXFileReference; lastKnownFileType = sourcecode.swift; path = NotificationName.swift; sourceTree = "<group>"; };
		85142500245DA0B3009D2791 /* UIViewController+Alert.swift */ = {isa = PBXFileReference; lastKnownFileType = sourcecode.swift; path = "UIViewController+Alert.swift"; sourceTree = "<group>"; };
		85790F2E245C6B72003D47E1 /* ENA.entitlements */ = {isa = PBXFileReference; fileEncoding = 4; lastKnownFileType = text.plist.entitlements; path = ENA.entitlements; sourceTree = "<group>"; };
		858F6F6D245A103C009FFD33 /* ExposureNotification.framework */ = {isa = PBXFileReference; lastKnownFileType = wrapper.framework; name = ExposureNotification.framework; path = System/Library/Frameworks/ExposureNotification.framework; sourceTree = SDKROOT; };
		858F6F72245AED03009FFD33 /* ExposureNotificationSettingViewController.swift */ = {isa = PBXFileReference; lastKnownFileType = sourcecode.swift; path = ExposureNotificationSettingViewController.swift; sourceTree = "<group>"; };
		858F6F74245B1374009FFD33 /* ExposureNotificationSetting.storyboard */ = {isa = PBXFileReference; fileEncoding = 4; lastKnownFileType = file.storyboard; path = ExposureNotificationSetting.storyboard; sourceTree = "<group>"; };
		8595BF5E246032D90056EA27 /* ENASwitch.swift */ = {isa = PBXFileReference; lastKnownFileType = sourcecode.swift; path = ENASwitch.swift; sourceTree = "<group>"; };
		85D7593B2457048F008175F0 /* ENA.app */ = {isa = PBXFileReference; explicitFileType = wrapper.application; includeInIndex = 0; path = ENA.app; sourceTree = BUILT_PRODUCTS_DIR; };
		85D7593E2457048F008175F0 /* AppDelegate.swift */ = {isa = PBXFileReference; lastKnownFileType = sourcecode.swift; path = AppDelegate.swift; sourceTree = "<group>"; };
		85D759402457048F008175F0 /* SceneDelegate.swift */ = {isa = PBXFileReference; lastKnownFileType = sourcecode.swift; path = SceneDelegate.swift; sourceTree = "<group>"; };
		85D759482457048F008175F0 /* ENA.xcdatamodel */ = {isa = PBXFileReference; lastKnownFileType = wrapper.xcdatamodel; path = ENA.xcdatamodel; sourceTree = "<group>"; };
		85D7594A24570491008175F0 /* Assets.xcassets */ = {isa = PBXFileReference; lastKnownFileType = folder.assetcatalog; path = Assets.xcassets; sourceTree = "<group>"; };
		85D7594D24570491008175F0 /* Base */ = {isa = PBXFileReference; lastKnownFileType = file.storyboard; name = Base; path = Base.lproj/LaunchScreen.storyboard; sourceTree = "<group>"; };
		85D7594F24570491008175F0 /* Info.plist */ = {isa = PBXFileReference; lastKnownFileType = text.plist.xml; path = Info.plist; sourceTree = "<group>"; };
		85D7595424570491008175F0 /* ENATests.xctest */ = {isa = PBXFileReference; explicitFileType = wrapper.cfbundle; includeInIndex = 0; path = ENATests.xctest; sourceTree = BUILT_PRODUCTS_DIR; };
		85D7595824570491008175F0 /* ENATests.swift */ = {isa = PBXFileReference; lastKnownFileType = sourcecode.swift; path = ENATests.swift; sourceTree = "<group>"; };
		85D7595A24570491008175F0 /* Info.plist */ = {isa = PBXFileReference; lastKnownFileType = text.plist.xml; path = Info.plist; sourceTree = "<group>"; };
		85D7595F24570491008175F0 /* ENAUITests.xctest */ = {isa = PBXFileReference; explicitFileType = wrapper.cfbundle; includeInIndex = 0; path = ENAUITests.xctest; sourceTree = BUILT_PRODUCTS_DIR; };
		85D7596324570491008175F0 /* ENAUITests.swift */ = {isa = PBXFileReference; lastKnownFileType = sourcecode.swift; path = ENAUITests.swift; sourceTree = "<group>"; };
		85D7596524570491008175F0 /* Info.plist */ = {isa = PBXFileReference; lastKnownFileType = text.plist.xml; path = Info.plist; sourceTree = "<group>"; };
		B102BDB224603FD600CD55A2 /* ENABackend.h */ = {isa = PBXFileReference; lastKnownFileType = sourcecode.c.h; path = ENABackend.h; sourceTree = "<group>"; };
		B102BDB324603FD600CD55A2 /* Info.plist */ = {isa = PBXFileReference; lastKnownFileType = text.plist.xml; path = Info.plist; sourceTree = "<group>"; };
		B102BDBD24603FF800CD55A2 /* security.pb.swift */ = {isa = PBXFileReference; fileEncoding = 4; lastKnownFileType = sourcecode.swift; name = security.pb.swift; path = ../../../../../proto/output/security.pb.swift; sourceTree = "<group>"; };
		B102BDBE24603FF800CD55A2 /* exposure_keys.pb.swift */ = {isa = PBXFileReference; fileEncoding = 4; lastKnownFileType = sourcecode.swift; name = exposure_keys.pb.swift; path = ../../../../../proto/output/exposure_keys.pb.swift; sourceTree = "<group>"; };
		B102BDC22460410600CD55A2 /* README.md */ = {isa = PBXFileReference; lastKnownFileType = net.daringfireball.markdown; path = README.md; sourceTree = "<group>"; };
		B10FB02C245D8A85004CA11E /* TintLabel.swift */ = {isa = PBXFileReference; lastKnownFileType = sourcecode.swift; path = TintLabel.swift; sourceTree = "<group>"; };
		B1569DD6245D703C0079FCD7 /* DMServer.swift */ = {isa = PBXFileReference; lastKnownFileType = sourcecode.swift; path = DMServer.swift; sourceTree = "<group>"; };
		B1569DDA245D70770079FCD7 /* DMExposureManager.swift */ = {isa = PBXFileReference; lastKnownFileType = sourcecode.swift; path = DMExposureManager.swift; sourceTree = "<group>"; };
		B1569DDC245D70880079FCD7 /* DMErrorHandling.swift */ = {isa = PBXFileReference; lastKnownFileType = sourcecode.swift; path = DMErrorHandling.swift; sourceTree = "<group>"; };
		B1569DDE245D70990079FCD7 /* DMViewController.swift */ = {isa = PBXFileReference; lastKnownFileType = sourcecode.swift; path = DMViewController.swift; sourceTree = "<group>"; };
		B1569DE0245D70A90079FCD7 /* DMDebugDiagnosisKeysViewController.swift */ = {isa = PBXFileReference; lastKnownFileType = sourcecode.swift; path = DMDebugDiagnosisKeysViewController.swift; sourceTree = "<group>"; };
		B1569DE2245D70DD0079FCD7 /* DeveloperMenu.storyboard */ = {isa = PBXFileReference; fileEncoding = 4; lastKnownFileType = file.storyboard; path = DeveloperMenu.storyboard; sourceTree = "<group>"; };
		CD99A399245B22B700BF12AF /* SelfExposureViewController.swift */ = {isa = PBXFileReference; fileEncoding = 4; lastKnownFileType = sourcecode.swift; path = SelfExposureViewController.swift; sourceTree = "<group>"; };
		CD99A39C245B22EE00BF12AF /* SelfExposure.storyboard */ = {isa = PBXFileReference; fileEncoding = 4; lastKnownFileType = file.storyboard; path = SelfExposure.storyboard; sourceTree = "<group>"; };
		CD99A39E245B2BD300BF12AF /* TanEntry.storyboard */ = {isa = PBXFileReference; lastKnownFileType = file.storyboard; path = TanEntry.storyboard; sourceTree = "<group>"; };
		CD99A3A2245B327100BF12AF /* TanEntryViewController.swift */ = {isa = PBXFileReference; lastKnownFileType = sourcecode.swift; path = TanEntryViewController.swift; sourceTree = "<group>"; };
		CD99A3A4245B334100BF12AF /* Confirmation.storyboard */ = {isa = PBXFileReference; lastKnownFileType = file.storyboard; path = Confirmation.storyboard; sourceTree = "<group>"; };
		CD99A3A6245B33D500BF12AF /* ConfirmationViewController.swift */ = {isa = PBXFileReference; lastKnownFileType = sourcecode.swift; path = ConfirmationViewController.swift; sourceTree = "<group>"; };
		CD99A3A8245C272400BF12AF /* ExposureSubmissionService.swift */ = {isa = PBXFileReference; lastKnownFileType = sourcecode.swift; path = ExposureSubmissionService.swift; sourceTree = "<group>"; };
		CD99A3AD245EDB4800BF12AF /* Logger.swift */ = {isa = PBXFileReference; lastKnownFileType = sourcecode.swift; path = Logger.swift; sourceTree = "<group>"; };
		EE278B2A245F0B32008B06F9 /* ColorStyle.swift */ = {isa = PBXFileReference; fileEncoding = 4; lastKnownFileType = sourcecode.swift; path = ColorStyle.swift; sourceTree = "<group>"; };
		EE278B2C245F2BBB008B06F9 /* InviteFriends.storyboard */ = {isa = PBXFileReference; lastKnownFileType = file.storyboard; path = InviteFriends.storyboard; sourceTree = "<group>"; };
		EE278B2F245F2C8A008B06F9 /* FriendsInviteController.swift */ = {isa = PBXFileReference; lastKnownFileType = sourcecode.swift; path = FriendsInviteController.swift; sourceTree = "<group>"; };
		EE6119E2245C850E00AB38A1 /* ExposureManager.swift */ = {isa = PBXFileReference; lastKnownFileType = sourcecode.swift; path = ExposureManager.swift; sourceTree = "<group>"; };
		EE70C23B245B09E900AC9B2F /* de */ = {isa = PBXFileReference; lastKnownFileType = text.plist.strings; name = de; path = de.lproj/Localizable.strings; sourceTree = "<group>"; };
		EE70C23C245B09E900AC9B2F /* en */ = {isa = PBXFileReference; lastKnownFileType = text.plist.strings; name = en; path = en.lproj/Localizable.strings; sourceTree = "<group>"; };
		EE92A33F245D96DA006B97B0 /* de */ = {isa = PBXFileReference; lastKnownFileType = text.plist.stringsdict; name = de; path = de.lproj/Localizable.stringsdict; sourceTree = "<group>"; };
/* End PBXFileReference section */

/* Begin PBXFrameworksBuildPhase section */
		85D759382457048F008175F0 /* Frameworks */ = {
			isa = PBXFrameworksBuildPhase;
			buildActionMask = 2147483647;
			files = (
				CD99A3AC245ED8EB00BF12AF /* CocoaLumberjackSwift in Frameworks */,
				858F6F6E245A103C009FFD33 /* ExposureNotification.framework in Frameworks */,
				B10FB030246036F3004CA11E /* SwiftProtobuf in Frameworks */,
			);
			runOnlyForDeploymentPostprocessing = 0;
		};
		85D7595124570491008175F0 /* Frameworks */ = {
			isa = PBXFrameworksBuildPhase;
			buildActionMask = 2147483647;
			files = (
			);
			runOnlyForDeploymentPostprocessing = 0;
		};
		85D7595C24570491008175F0 /* Frameworks */ = {
			isa = PBXFrameworksBuildPhase;
			buildActionMask = 2147483647;
			files = (
			);
			runOnlyForDeploymentPostprocessing = 0;
		};
/* End PBXFrameworksBuildPhase section */

/* Begin PBXGroup section */
		01AB8A692459E65D00042245 /* Protocols */ = {
			isa = PBXGroup;
			children = (
			);
			path = Protocols;
			sourceTree = "<group>";
		};
		5107E3D72459B2D60042FC9B /* Frameworks */ = {
			isa = PBXGroup;
			children = (
				858F6F6D245A103C009FFD33 /* ExposureNotification.framework */,
			);
			name = Frameworks;
			sourceTree = "<group>";
		};
		51D420AF2458308400AD70CA /* Onboarding */ = {
			isa = PBXGroup;
			children = (
				51C737BA245B142B00286105 /* OnboardingViewController.swift */,
				51C737BC245B349700286105 /* OnboardingInfoViewController.swift */,
			);
			path = Onboarding;
			sourceTree = "<group>";
		};
		51D420B224583AA400AD70CA /* Workers */ = {
			isa = PBXGroup;
			children = (
				EE278B29245F0B32008B06F9 /* ColorStyle */,
				51D420B324583ABB00AD70CA /* AppStoryboard.swift */,
				51D420BA24583BF400AD70CA /* LaunchInstructor.swift */,
				01A8DC7B245AB6A30075AFB5 /* PackageManager.swift */,
				CD99A3AD245EDB4800BF12AF /* Logger.swift */,
				013DC101245DAC4E00EE58B0 /* PersistenceManager.swift */,
			);
			path = Workers;
			sourceTree = "<group>";
		};
		51D420B524583B5100AD70CA /* Extensions */ = {
			isa = PBXGroup;
			children = (
				51D420B624583B7200AD70CA /* NSObject.swift */,
				51D420B824583B8300AD70CA /* UIViewController.swift */,
				51D420D324586DCA00AD70CA /* NotificationName.swift */,
				85142500245DA0B3009D2791 /* UIViewController+Alert.swift */,
				51895EDB245E16CD0085DA38 /* UIColor.swift */,
			);
			path = Extensions;
			sourceTree = "<group>";
		};
		51D420BE24583D0600AD70CA /* Tabbar */ = {
			isa = PBXGroup;
			children = (
				51D420BF24583D1100AD70CA /* TabBarController.swift */,
			);
			path = Tabbar;
			sourceTree = "<group>";
		};
		51D420C124583D3100AD70CA /* Main */ = {
			isa = PBXGroup;
			children = (
				01581129245B0B28001B38B2 /* ExposureDetectionViewController.swift */,
				51D420C524583E4500AD70CA /* HomeScreenViewController.swift */,
			);
			path = Main;
			sourceTree = "<group>";
		};
		51D420C224583D7B00AD70CA /* Settings */ = {
			isa = PBXGroup;
			children = (
				51D420C324583E3300AD70CA /* SettingsViewController.swift */,
			);
			path = Settings;
			sourceTree = "<group>";
		};
		51D420D524598AC200AD70CA /* Source */ = {
			isa = PBXGroup;
			children = (
				8595BF5D246032C40056EA27 /* Views */,
				B1569DD5245D6C790079FCD7 /* Developer Menu */,
				51EE9A6A245C0F7900F2544F /* Models */,
				01AB8A692459E65D00042245 /* Protocols */,
				85D759802459A82D008175F0 /* Services */,
				85D759712457059A008175F0 /* Scenes */,
				51D420B224583AA400AD70CA /* Workers */,
				51D420B524583B5100AD70CA /* Extensions */,
				85D7593E2457048F008175F0 /* AppDelegate.swift */,
				85D759402457048F008175F0 /* SceneDelegate.swift */,
			);
			path = Source;
			sourceTree = "<group>";
		};
		51EE9A6A245C0F7900F2544F /* Models */ = {
			isa = PBXGroup;
			children = (
				EE6119E1245C849700AB38A1 /* ExposureManager */,
				51EE9A6C245C0FB500F2544F /* Onboarding */,
			);
			path = Models;
			sourceTree = "<group>";
		};
		51EE9A6C245C0FB500F2544F /* Onboarding */ = {
			isa = PBXGroup;
			children = (
				51C737BE245B3B5D00286105 /* OnboardingInfo.swift */,
			);
			path = Onboarding;
			sourceTree = "<group>";
		};
		51EE9A6F245C32A000F2544F /* Recovered References */ = {
			isa = PBXGroup;
			children = (
			);
			name = "Recovered References";
			sourceTree = "<group>";
		};
		858F6F71245AEC05009FFD33 /* ENSetting */ = {
			isa = PBXGroup;
			children = (
				858F6F72245AED03009FFD33 /* ExposureNotificationSettingViewController.swift */,
			);
			path = ENSetting;
			sourceTree = "<group>";
		};
		8595BF5D246032C40056EA27 /* Views */ = {
			isa = PBXGroup;
			children = (
				8595BF5E246032D90056EA27 /* ENASwitch.swift */,
			);
			path = Views;
			sourceTree = "<group>";
		};
		85D759322457048F008175F0 = {
			isa = PBXGroup;
			children = (
				85D7593D2457048F008175F0 /* ENA */,
				85D7595724570491008175F0 /* ENATests */,
				85D7596224570491008175F0 /* ENAUITests */,
				B102BDB124603FD600CD55A2 /* ENABackend */,
				85D7593C2457048F008175F0 /* Products */,
				5107E3D72459B2D60042FC9B /* Frameworks */,
				51EE9A6F245C32A000F2544F /* Recovered References */,
			);
			sourceTree = "<group>";
		};
		85D7593C2457048F008175F0 /* Products */ = {
			isa = PBXGroup;
			children = (
				85D7593B2457048F008175F0 /* ENA.app */,
				85D7595424570491008175F0 /* ENATests.xctest */,
				85D7595F24570491008175F0 /* ENAUITests.xctest */,
			);
			name = Products;
			sourceTree = "<group>";
		};
		85D7593D2457048F008175F0 /* ENA */ = {
			isa = PBXGroup;
			children = (
				B102BDC12460405F00CD55A2 /* Backend */,
				51D420D524598AC200AD70CA /* Source */,
				85D7597424570615008175F0 /* Resources */,
			);
			path = ENA;
			sourceTree = "<group>";
		};
		85D7595724570491008175F0 /* ENATests */ = {
			isa = PBXGroup;
			children = (
				85D7595824570491008175F0 /* ENATests.swift */,
				85D7595A24570491008175F0 /* Info.plist */,
			);
			path = ENATests;
			sourceTree = "<group>";
		};
		85D7596224570491008175F0 /* ENAUITests */ = {
			isa = PBXGroup;
			children = (
				85D7596324570491008175F0 /* ENAUITests.swift */,
				85D7596524570491008175F0 /* Info.plist */,
			);
			path = ENAUITests;
			sourceTree = "<group>";
		};
		85D759712457059A008175F0 /* Scenes */ = {
			isa = PBXGroup;
			children = (
				EE278B2E245F2C58008B06F9 /* FriendsInvite */,
				CD99A398245B229F00BF12AF /* SelfExposure */,
				858F6F71245AEC05009FFD33 /* ENSetting */,
				51D420BE24583D0600AD70CA /* Tabbar */,
				51D420C124583D3100AD70CA /* Main */,
				51D420C224583D7B00AD70CA /* Settings */,
				51D420AF2458308400AD70CA /* Onboarding */,
			);
			path = Scenes;
			sourceTree = "<group>";
		};
		85D7597424570615008175F0 /* Resources */ = {
			isa = PBXGroup;
			children = (
				85790F2E245C6B72003D47E1 /* ENA.entitlements */,
				EE70C239245B09E900AC9B2F /* Localization */,
				85D7594F24570491008175F0 /* Info.plist */,
				85D75976245706BD008175F0 /* Assets */,
				85D75975245706B0008175F0 /* Storyboards */,
				85D759472457048F008175F0 /* ENA.xcdatamodeld */,
			);
			path = Resources;
			sourceTree = "<group>";
		};
		85D75975245706B0008175F0 /* Storyboards */ = {
			isa = PBXGroup;
			children = (
				B1569DE2245D70DD0079FCD7 /* DeveloperMenu.storyboard */,
				CD99A39B245B22DA00BF12AF /* SelfExposure */,
				85D7594C24570491008175F0 /* LaunchScreen.storyboard */,
				51D420B02458397300AD70CA /* Onboarding.storyboard */,
				51D420CD245869C800AD70CA /* Main.storyboard */,
				858F6F74245B1374009FFD33 /* ExposureNotificationSetting.storyboard */,
				51D420CF24586AB300AD70CA /* Settings.storyboard */,
				EE278B2C245F2BBB008B06F9 /* InviteFriends.storyboard */,
			);
			path = Storyboards;
			sourceTree = "<group>";
		};
		85D75976245706BD008175F0 /* Assets */ = {
			isa = PBXGroup;
			children = (
				85D7594A24570491008175F0 /* Assets.xcassets */,
			);
			path = Assets;
			sourceTree = "<group>";
		};
		85D759802459A82D008175F0 /* Services */ = {
			isa = PBXGroup;
			children = (
				01B0C6B7245B23C2006F5A69 /* ExposureDetectionService.swift */,
				CD99A3A8245C272400BF12AF /* ExposureSubmissionService.swift */,
			);
			path = Services;
			sourceTree = "<group>";
		};
		B102BDB124603FD600CD55A2 /* ENABackend */ = {
			isa = PBXGroup;
			children = (
				B102BDB224603FD600CD55A2 /* ENABackend.h */,
				B102BDB324603FD600CD55A2 /* Info.plist */,
			);
			path = ENABackend;
			sourceTree = "<group>";
		};
		B102BDC12460405F00CD55A2 /* Backend */ = {
			isa = PBXGroup;
			children = (
				B102BDBE24603FF800CD55A2 /* exposure_keys.pb.swift */,
				B102BDBD24603FF800CD55A2 /* security.pb.swift */,
				B102BDC22460410600CD55A2 /* README.md */,
			);
			path = Backend;
			sourceTree = "<group>";
		};
		B1569DD5245D6C790079FCD7 /* Developer Menu */ = {
			isa = PBXGroup;
			children = (
				01C28E10245D9BE30045EFFA /* DMLocalStore.swift */,
				B10FB02C245D8A85004CA11E /* TintLabel.swift */,
				B1569DDE245D70990079FCD7 /* DMViewController.swift */,
				B1569DE0245D70A90079FCD7 /* DMDebugDiagnosisKeysViewController.swift */,
				B1569DD6245D703C0079FCD7 /* DMServer.swift */,
				B1569DDA245D70770079FCD7 /* DMExposureManager.swift */,
				B1569DDC245D70880079FCD7 /* DMErrorHandling.swift */,
			);
			path = "Developer Menu";
			sourceTree = "<group>";
		};
		CD99A398245B229F00BF12AF /* SelfExposure */ = {
			isa = PBXGroup;
			children = (
				CD99A399245B22B700BF12AF /* SelfExposureViewController.swift */,
				CD99A3A2245B327100BF12AF /* TanEntryViewController.swift */,
				CD99A3A6245B33D500BF12AF /* ConfirmationViewController.swift */,
			);
			path = SelfExposure;
			sourceTree = "<group>";
		};
		CD99A39B245B22DA00BF12AF /* SelfExposure */ = {
			isa = PBXGroup;
			children = (
				CD99A39C245B22EE00BF12AF /* SelfExposure.storyboard */,
				CD99A39E245B2BD300BF12AF /* TanEntry.storyboard */,
				CD99A3A4245B334100BF12AF /* Confirmation.storyboard */,
			);
			path = SelfExposure;
			sourceTree = "<group>";
		};
		EE278B29245F0B32008B06F9 /* ColorStyle */ = {
			isa = PBXGroup;
			children = (
				EE278B2A245F0B32008B06F9 /* ColorStyle.swift */,
			);
			path = ColorStyle;
			sourceTree = "<group>";
		};
		EE278B2E245F2C58008B06F9 /* FriendsInvite */ = {
			isa = PBXGroup;
			children = (
				EE278B2F245F2C8A008B06F9 /* FriendsInviteController.swift */,
			);
			path = FriendsInvite;
			sourceTree = "<group>";
		};
		EE6119E1245C849700AB38A1 /* ExposureManager */ = {
			isa = PBXGroup;
			children = (
				EE6119E2245C850E00AB38A1 /* ExposureManager.swift */,
			);
			path = ExposureManager;
			sourceTree = "<group>";
		};
		EE70C239245B09E900AC9B2F /* Localization */ = {
			isa = PBXGroup;
			children = (
				EE70C23A245B09E900AC9B2F /* Localizable.strings */,
				EE92A340245D96DA006B97B0 /* Localizable.stringsdict */,
			);
			path = Localization;
			sourceTree = "<group>";
		};
/* End PBXGroup section */

/* Begin PBXNativeTarget section */
		85D7593A2457048F008175F0 /* ENA */ = {
			isa = PBXNativeTarget;
			buildConfigurationList = 85D7596824570491008175F0 /* Build configuration list for PBXNativeTarget "ENA" */;
			buildPhases = (
				85D759372457048F008175F0 /* Sources */,
				85D759382457048F008175F0 /* Frameworks */,
				85D759392457048F008175F0 /* Resources */,
				B102BDB924603FD600CD55A2 /* Embed Frameworks */,
			);
			buildRules = (
			);
			dependencies = (
			);
			name = ENA;
			packageProductDependencies = (
<<<<<<< HEAD
				CD99A3AB245ED8EB00BF12AF /* CocoaLumberjackSwift */,
=======
				B10FB02F246036F3004CA11E /* SwiftProtobuf */,
>>>>>>> c1ff0785
			);
			productName = ENA;
			productReference = 85D7593B2457048F008175F0 /* ENA.app */;
			productType = "com.apple.product-type.application";
		};
		85D7595324570491008175F0 /* ENATests */ = {
			isa = PBXNativeTarget;
			buildConfigurationList = 85D7596B24570491008175F0 /* Build configuration list for PBXNativeTarget "ENATests" */;
			buildPhases = (
				85D7595024570491008175F0 /* Sources */,
				85D7595124570491008175F0 /* Frameworks */,
				85D7595224570491008175F0 /* Resources */,
			);
			buildRules = (
			);
			dependencies = (
				85D7595624570491008175F0 /* PBXTargetDependency */,
			);
			name = ENATests;
			productName = ENATests;
			productReference = 85D7595424570491008175F0 /* ENATests.xctest */;
			productType = "com.apple.product-type.bundle.unit-test";
		};
		85D7595E24570491008175F0 /* ENAUITests */ = {
			isa = PBXNativeTarget;
			buildConfigurationList = 85D7596E24570491008175F0 /* Build configuration list for PBXNativeTarget "ENAUITests" */;
			buildPhases = (
				85D7595B24570491008175F0 /* Sources */,
				85D7595C24570491008175F0 /* Frameworks */,
				85D7595D24570491008175F0 /* Resources */,
			);
			buildRules = (
			);
			dependencies = (
				85D7596124570491008175F0 /* PBXTargetDependency */,
			);
			name = ENAUITests;
			productName = ENAUITests;
			productReference = 85D7595F24570491008175F0 /* ENAUITests.xctest */;
			productType = "com.apple.product-type.bundle.ui-testing";
		};
/* End PBXNativeTarget section */

/* Begin PBXProject section */
		85D759332457048F008175F0 /* Project object */ = {
			isa = PBXProject;
			attributes = {
				LastSwiftUpdateCheck = 1140;
				LastUpgradeCheck = 1140;
				ORGANIZATIONNAME = "SAP SE";
				TargetAttributes = {
					85D7593A2457048F008175F0 = {
						CreatedOnToolsVersion = 11.4.1;
					};
					85D7595324570491008175F0 = {
						CreatedOnToolsVersion = 11.4.1;
						TestTargetID = 85D7593A2457048F008175F0;
					};
					85D7595E24570491008175F0 = {
						CreatedOnToolsVersion = 11.4.1;
						TestTargetID = 85D7593A2457048F008175F0;
					};
				};
			};
			buildConfigurationList = 85D759362457048F008175F0 /* Build configuration list for PBXProject "ENA" */;
			compatibilityVersion = "Xcode 9.3";
			developmentRegion = en;
			hasScannedForEncodings = 0;
			knownRegions = (
				en,
				Base,
				de,
			);
			mainGroup = 85D759322457048F008175F0;
			packageReferences = (
<<<<<<< HEAD
				CD99A3AA245ED8EA00BF12AF /* XCRemoteSwiftPackageReference "CocoaLumberjack" */,
=======
				B10FB02E246036F3004CA11E /* XCRemoteSwiftPackageReference "swift-protobuf" */,
>>>>>>> c1ff0785
			);
			productRefGroup = 85D7593C2457048F008175F0 /* Products */;
			projectDirPath = "";
			projectRoot = "";
			targets = (
				85D7593A2457048F008175F0 /* ENA */,
				85D7595324570491008175F0 /* ENATests */,
				85D7595E24570491008175F0 /* ENAUITests */,
			);
		};
/* End PBXProject section */

/* Begin PBXResourcesBuildPhase section */
		85D759392457048F008175F0 /* Resources */ = {
			isa = PBXResourcesBuildPhase;
			buildActionMask = 2147483647;
			files = (
				CD99A3A5245B334100BF12AF /* Confirmation.storyboard in Resources */,
				85D7594E24570491008175F0 /* LaunchScreen.storyboard in Resources */,
				CD99A39F245B2BD300BF12AF /* TanEntry.storyboard in Resources */,
				EE92A33E245D96DA006B97B0 /* Localizable.stringsdict in Resources */,
				EE278B2D245F2BBB008B06F9 /* InviteFriends.storyboard in Resources */,
				EE70C23D245B09EA00AC9B2F /* Localizable.strings in Resources */,
				CD99A39D245B22EF00BF12AF /* SelfExposure.storyboard in Resources */,
				B1569DE3245D70DD0079FCD7 /* DeveloperMenu.storyboard in Resources */,
				51D420CE245869C800AD70CA /* Main.storyboard in Resources */,
				85D7594B24570491008175F0 /* Assets.xcassets in Resources */,
				858F6F75245B1374009FFD33 /* ExposureNotificationSetting.storyboard in Resources */,
				51D420D024586AB300AD70CA /* Settings.storyboard in Resources */,
				51D420B12458397300AD70CA /* Onboarding.storyboard in Resources */,
			);
			runOnlyForDeploymentPostprocessing = 0;
		};
		85D7595224570491008175F0 /* Resources */ = {
			isa = PBXResourcesBuildPhase;
			buildActionMask = 2147483647;
			files = (
			);
			runOnlyForDeploymentPostprocessing = 0;
		};
		85D7595D24570491008175F0 /* Resources */ = {
			isa = PBXResourcesBuildPhase;
			buildActionMask = 2147483647;
			files = (
			);
			runOnlyForDeploymentPostprocessing = 0;
		};
/* End PBXResourcesBuildPhase section */

/* Begin PBXSourcesBuildPhase section */
		85D759372457048F008175F0 /* Sources */ = {
			isa = PBXSourcesBuildPhase;
			buildActionMask = 2147483647;
			files = (
				CD99A3A7245B33D500BF12AF /* ConfirmationViewController.swift in Sources */,
				51895EDC245E16CD0085DA38 /* UIColor.swift in Sources */,
				01A8DC7C245AB6A30075AFB5 /* PackageManager.swift in Sources */,
				CD99A3A9245C272400BF12AF /* ExposureSubmissionService.swift in Sources */,
				01C28E11245D9BE30045EFFA /* DMLocalStore.swift in Sources */,
				01B0C6B8245B23C2006F5A69 /* ExposureDetectionService.swift in Sources */,
				858F6F73245AED03009FFD33 /* ExposureNotificationSettingViewController.swift in Sources */,
				B1569DDD245D70880079FCD7 /* DMErrorHandling.swift in Sources */,
				8595BF5F246032D90056EA27 /* ENASwitch.swift in Sources */,
				85D759492457048F008175F0 /* ENA.xcdatamodeld in Sources */,
				B1569DD7245D703C0079FCD7 /* DMServer.swift in Sources */,
				51D420B724583B7200AD70CA /* NSObject.swift in Sources */,
				51D420C024583D1100AD70CA /* TabBarController.swift in Sources */,
				51D420D424586DCA00AD70CA /* NotificationName.swift in Sources */,
				51C737BF245B3B5D00286105 /* OnboardingInfo.swift in Sources */,
				51D420B924583B8300AD70CA /* UIViewController.swift in Sources */,
				B1569DDF245D70990079FCD7 /* DMViewController.swift in Sources */,
				013DC102245DAC4E00EE58B0 /* PersistenceManager.swift in Sources */,
				51D420B424583ABB00AD70CA /* AppStoryboard.swift in Sources */,
				EE278B30245F2C8A008B06F9 /* FriendsInviteController.swift in Sources */,
				51C737BD245B349700286105 /* OnboardingInfoViewController.swift in Sources */,
				85D7593F2457048F008175F0 /* AppDelegate.swift in Sources */,
				85D759412457048F008175F0 /* SceneDelegate.swift in Sources */,
				B1569DE1245D70A90079FCD7 /* DMDebugDiagnosisKeysViewController.swift in Sources */,
				CD99A39A245B22B700BF12AF /* SelfExposureViewController.swift in Sources */,
				51D420BB24583BF400AD70CA /* LaunchInstructor.swift in Sources */,
				EE6119E3245C850E00AB38A1 /* ExposureManager.swift in Sources */,
				EE278B2B245F0B32008B06F9 /* ColorStyle.swift in Sources */,
				51C737BB245B142B00286105 /* OnboardingViewController.swift in Sources */,
				B102BDC024603FF800CD55A2 /* exposure_keys.pb.swift in Sources */,
				B1569DDB245D70770079FCD7 /* DMExposureManager.swift in Sources */,
				B10FB02D245D8A85004CA11E /* TintLabel.swift in Sources */,
				CD99A3AE245EDB4800BF12AF /* Logger.swift in Sources */,
				51D420C424583E3300AD70CA /* SettingsViewController.swift in Sources */,
				0158112A245B0B28001B38B2 /* ExposureDetectionViewController.swift in Sources */,
				51D420C624583E4500AD70CA /* HomeScreenViewController.swift in Sources */,
				CD99A3A3245B327100BF12AF /* TanEntryViewController.swift in Sources */,
				85142501245DA0B3009D2791 /* UIViewController+Alert.swift in Sources */,
				B102BDBF24603FF800CD55A2 /* security.pb.swift in Sources */,
			);
			runOnlyForDeploymentPostprocessing = 0;
		};
		85D7595024570491008175F0 /* Sources */ = {
			isa = PBXSourcesBuildPhase;
			buildActionMask = 2147483647;
			files = (
				85D7595924570491008175F0 /* ENATests.swift in Sources */,
			);
			runOnlyForDeploymentPostprocessing = 0;
		};
		85D7595B24570491008175F0 /* Sources */ = {
			isa = PBXSourcesBuildPhase;
			buildActionMask = 2147483647;
			files = (
				85D7596424570491008175F0 /* ENAUITests.swift in Sources */,
			);
			runOnlyForDeploymentPostprocessing = 0;
		};
/* End PBXSourcesBuildPhase section */

/* Begin PBXTargetDependency section */
		85D7595624570491008175F0 /* PBXTargetDependency */ = {
			isa = PBXTargetDependency;
			target = 85D7593A2457048F008175F0 /* ENA */;
			targetProxy = 85D7595524570491008175F0 /* PBXContainerItemProxy */;
		};
		85D7596124570491008175F0 /* PBXTargetDependency */ = {
			isa = PBXTargetDependency;
			target = 85D7593A2457048F008175F0 /* ENA */;
			targetProxy = 85D7596024570491008175F0 /* PBXContainerItemProxy */;
		};
/* End PBXTargetDependency section */

/* Begin PBXVariantGroup section */
		85D7594C24570491008175F0 /* LaunchScreen.storyboard */ = {
			isa = PBXVariantGroup;
			children = (
				85D7594D24570491008175F0 /* Base */,
			);
			name = LaunchScreen.storyboard;
			sourceTree = "<group>";
		};
		EE70C23A245B09E900AC9B2F /* Localizable.strings */ = {
			isa = PBXVariantGroup;
			children = (
				EE70C23B245B09E900AC9B2F /* de */,
				EE70C23C245B09E900AC9B2F /* en */,
			);
			name = Localizable.strings;
			sourceTree = "<group>";
		};
		EE92A340245D96DA006B97B0 /* Localizable.stringsdict */ = {
			isa = PBXVariantGroup;
			children = (
				EE92A33F245D96DA006B97B0 /* de */,
			);
			name = Localizable.stringsdict;
			sourceTree = "<group>";
		};
/* End PBXVariantGroup section */

/* Begin XCBuildConfiguration section */
		85D7596624570491008175F0 /* Debug */ = {
			isa = XCBuildConfiguration;
			buildSettings = {
				ALWAYS_SEARCH_USER_PATHS = NO;
				CLANG_ANALYZER_NONNULL = YES;
				CLANG_ANALYZER_NUMBER_OBJECT_CONVERSION = YES_AGGRESSIVE;
				CLANG_CXX_LANGUAGE_STANDARD = "gnu++14";
				CLANG_CXX_LIBRARY = "libc++";
				CLANG_ENABLE_MODULES = YES;
				CLANG_ENABLE_OBJC_ARC = YES;
				CLANG_ENABLE_OBJC_WEAK = YES;
				CLANG_WARN_BLOCK_CAPTURE_AUTORELEASING = YES;
				CLANG_WARN_BOOL_CONVERSION = YES;
				CLANG_WARN_COMMA = YES;
				CLANG_WARN_CONSTANT_CONVERSION = YES;
				CLANG_WARN_DEPRECATED_OBJC_IMPLEMENTATIONS = YES;
				CLANG_WARN_DIRECT_OBJC_ISA_USAGE = YES_ERROR;
				CLANG_WARN_DOCUMENTATION_COMMENTS = YES;
				CLANG_WARN_EMPTY_BODY = YES;
				CLANG_WARN_ENUM_CONVERSION = YES;
				CLANG_WARN_INFINITE_RECURSION = YES;
				CLANG_WARN_INT_CONVERSION = YES;
				CLANG_WARN_NON_LITERAL_NULL_CONVERSION = YES;
				CLANG_WARN_OBJC_IMPLICIT_RETAIN_SELF = YES;
				CLANG_WARN_OBJC_LITERAL_CONVERSION = YES;
				CLANG_WARN_OBJC_ROOT_CLASS = YES_ERROR;
				CLANG_WARN_RANGE_LOOP_ANALYSIS = YES;
				CLANG_WARN_STRICT_PROTOTYPES = YES;
				CLANG_WARN_SUSPICIOUS_MOVE = YES;
				CLANG_WARN_UNGUARDED_AVAILABILITY = YES_AGGRESSIVE;
				CLANG_WARN_UNREACHABLE_CODE = YES;
				CLANG_WARN__DUPLICATE_METHOD_MATCH = YES;
				COPY_PHASE_STRIP = NO;
				DEBUG_INFORMATION_FORMAT = dwarf;
				ENABLE_STRICT_OBJC_MSGSEND = YES;
				ENABLE_TESTABILITY = YES;
				GCC_C_LANGUAGE_STANDARD = gnu11;
				GCC_DYNAMIC_NO_PIC = NO;
				GCC_NO_COMMON_BLOCKS = YES;
				GCC_OPTIMIZATION_LEVEL = 0;
				GCC_PREPROCESSOR_DEFINITIONS = (
					"DEBUG=1",
					"$(inherited)",
				);
				GCC_WARN_64_TO_32_BIT_CONVERSION = YES;
				GCC_WARN_ABOUT_RETURN_TYPE = YES_ERROR;
				GCC_WARN_UNDECLARED_SELECTOR = YES;
				GCC_WARN_UNINITIALIZED_AUTOS = YES_AGGRESSIVE;
				GCC_WARN_UNUSED_FUNCTION = YES;
				GCC_WARN_UNUSED_VARIABLE = YES;
				IPHONEOS_DEPLOYMENT_TARGET = 13.5;
				MTL_ENABLE_DEBUG_INFO = INCLUDE_SOURCE;
				MTL_FAST_MATH = YES;
				ONLY_ACTIVE_ARCH = YES;
				SDKROOT = iphoneos;
				SWIFT_ACTIVE_COMPILATION_CONDITIONS = DEBUG;
				SWIFT_OPTIMIZATION_LEVEL = "-Onone";
			};
			name = Debug;
		};
		85D7596724570491008175F0 /* Release */ = {
			isa = XCBuildConfiguration;
			buildSettings = {
				ALWAYS_SEARCH_USER_PATHS = NO;
				CLANG_ANALYZER_NONNULL = YES;
				CLANG_ANALYZER_NUMBER_OBJECT_CONVERSION = YES_AGGRESSIVE;
				CLANG_CXX_LANGUAGE_STANDARD = "gnu++14";
				CLANG_CXX_LIBRARY = "libc++";
				CLANG_ENABLE_MODULES = YES;
				CLANG_ENABLE_OBJC_ARC = YES;
				CLANG_ENABLE_OBJC_WEAK = YES;
				CLANG_WARN_BLOCK_CAPTURE_AUTORELEASING = YES;
				CLANG_WARN_BOOL_CONVERSION = YES;
				CLANG_WARN_COMMA = YES;
				CLANG_WARN_CONSTANT_CONVERSION = YES;
				CLANG_WARN_DEPRECATED_OBJC_IMPLEMENTATIONS = YES;
				CLANG_WARN_DIRECT_OBJC_ISA_USAGE = YES_ERROR;
				CLANG_WARN_DOCUMENTATION_COMMENTS = YES;
				CLANG_WARN_EMPTY_BODY = YES;
				CLANG_WARN_ENUM_CONVERSION = YES;
				CLANG_WARN_INFINITE_RECURSION = YES;
				CLANG_WARN_INT_CONVERSION = YES;
				CLANG_WARN_NON_LITERAL_NULL_CONVERSION = YES;
				CLANG_WARN_OBJC_IMPLICIT_RETAIN_SELF = YES;
				CLANG_WARN_OBJC_LITERAL_CONVERSION = YES;
				CLANG_WARN_OBJC_ROOT_CLASS = YES_ERROR;
				CLANG_WARN_RANGE_LOOP_ANALYSIS = YES;
				CLANG_WARN_STRICT_PROTOTYPES = YES;
				CLANG_WARN_SUSPICIOUS_MOVE = YES;
				CLANG_WARN_UNGUARDED_AVAILABILITY = YES_AGGRESSIVE;
				CLANG_WARN_UNREACHABLE_CODE = YES;
				CLANG_WARN__DUPLICATE_METHOD_MATCH = YES;
				COPY_PHASE_STRIP = NO;
				DEBUG_INFORMATION_FORMAT = "dwarf-with-dsym";
				ENABLE_NS_ASSERTIONS = NO;
				ENABLE_STRICT_OBJC_MSGSEND = YES;
				GCC_C_LANGUAGE_STANDARD = gnu11;
				GCC_NO_COMMON_BLOCKS = YES;
				GCC_WARN_64_TO_32_BIT_CONVERSION = YES;
				GCC_WARN_ABOUT_RETURN_TYPE = YES_ERROR;
				GCC_WARN_UNDECLARED_SELECTOR = YES;
				GCC_WARN_UNINITIALIZED_AUTOS = YES_AGGRESSIVE;
				GCC_WARN_UNUSED_FUNCTION = YES;
				GCC_WARN_UNUSED_VARIABLE = YES;
				IPHONEOS_DEPLOYMENT_TARGET = 13.5;
				MTL_ENABLE_DEBUG_INFO = NO;
				MTL_FAST_MATH = YES;
				SDKROOT = iphoneos;
				SWIFT_COMPILATION_MODE = wholemodule;
				SWIFT_OPTIMIZATION_LEVEL = "-O";
				VALIDATE_PRODUCT = YES;
			};
			name = Release;
		};
		85D7596924570491008175F0 /* Debug */ = {
			isa = XCBuildConfiguration;
			buildSettings = {
				ASSETCATALOG_COMPILER_APPICON_NAME = AppIcon;
				CODE_SIGN_ENTITLEMENTS = "${PROJECT}/Resources/ENA.entitlements";
				CODE_SIGN_IDENTITY = "iPhone Developer";
				CODE_SIGN_STYLE = Manual;
				DEVELOPMENT_TEAM = ZK2MG3TWVQ;
				INFOPLIST_FILE = ENA/Resources/Info.plist;
				LD_RUNPATH_SEARCH_PATHS = (
					"$(inherited)",
					"@executable_path/Frameworks",
				);
				PRODUCT_BUNDLE_IDENTIFIER = com.sap.ena;
				PRODUCT_NAME = "$(TARGET_NAME)";
				PROVISIONING_PROFILE_SPECIFIER = covid43;
				SWIFT_VERSION = 5.0;
				TARGETED_DEVICE_FAMILY = "1,2";
			};
			name = Debug;
		};
		85D7596A24570491008175F0 /* Release */ = {
			isa = XCBuildConfiguration;
			buildSettings = {
				ASSETCATALOG_COMPILER_APPICON_NAME = AppIcon;
				CODE_SIGN_ENTITLEMENTS = "${PROJECT}/Resources/ENA.entitlements";
				CODE_SIGN_IDENTITY = "iPhone Developer";
				CODE_SIGN_STYLE = Manual;
				DEVELOPMENT_TEAM = ZK2MG3TWVQ;
				INFOPLIST_FILE = ENA/Resources/Info.plist;
				LD_RUNPATH_SEARCH_PATHS = (
					"$(inherited)",
					"@executable_path/Frameworks",
				);
				PRODUCT_BUNDLE_IDENTIFIER = com.sap.ena;
				PRODUCT_NAME = "$(TARGET_NAME)";
				PROVISIONING_PROFILE_SPECIFIER = "ena-4";
				SWIFT_VERSION = 5.0;
				TARGETED_DEVICE_FAMILY = "1,2";
			};
			name = Release;
		};
		85D7596C24570491008175F0 /* Debug */ = {
			isa = XCBuildConfiguration;
			buildSettings = {
				ALWAYS_EMBED_SWIFT_STANDARD_LIBRARIES = YES;
				BUNDLE_LOADER = "$(TEST_HOST)";
				CODE_SIGN_STYLE = Automatic;
				DEVELOPMENT_TEAM = ZK2MG3TWVQ;
				INFOPLIST_FILE = ENATests/Info.plist;
				IPHONEOS_DEPLOYMENT_TARGET = 13.5;
				LD_RUNPATH_SEARCH_PATHS = (
					"$(inherited)",
					"@executable_path/Frameworks",
					"@loader_path/Frameworks",
				);
				PRODUCT_BUNDLE_IDENTIFIER = com.sap.ux.ENATests;
				PRODUCT_NAME = "$(TARGET_NAME)";
				SWIFT_VERSION = 5.0;
				TARGETED_DEVICE_FAMILY = "1,2";
				TEST_HOST = "$(BUILT_PRODUCTS_DIR)/ENA.app/ENA";
			};
			name = Debug;
		};
		85D7596D24570491008175F0 /* Release */ = {
			isa = XCBuildConfiguration;
			buildSettings = {
				ALWAYS_EMBED_SWIFT_STANDARD_LIBRARIES = YES;
				BUNDLE_LOADER = "$(TEST_HOST)";
				CODE_SIGN_STYLE = Automatic;
				DEVELOPMENT_TEAM = ZK2MG3TWVQ;
				INFOPLIST_FILE = ENATests/Info.plist;
				IPHONEOS_DEPLOYMENT_TARGET = 13.5;
				LD_RUNPATH_SEARCH_PATHS = (
					"$(inherited)",
					"@executable_path/Frameworks",
					"@loader_path/Frameworks",
				);
				PRODUCT_BUNDLE_IDENTIFIER = com.sap.ux.ENATests;
				PRODUCT_NAME = "$(TARGET_NAME)";
				SWIFT_VERSION = 5.0;
				TARGETED_DEVICE_FAMILY = "1,2";
				TEST_HOST = "$(BUILT_PRODUCTS_DIR)/ENA.app/ENA";
			};
			name = Release;
		};
		85D7596F24570491008175F0 /* Debug */ = {
			isa = XCBuildConfiguration;
			buildSettings = {
				ALWAYS_EMBED_SWIFT_STANDARD_LIBRARIES = YES;
				CODE_SIGN_STYLE = Automatic;
				DEVELOPMENT_TEAM = 75QSJ8SMAA;
				INFOPLIST_FILE = ENAUITests/Info.plist;
				LD_RUNPATH_SEARCH_PATHS = (
					"$(inherited)",
					"@executable_path/Frameworks",
					"@loader_path/Frameworks",
				);
				PRODUCT_BUNDLE_IDENTIFIER = com.sap.ux.ENAUITests;
				PRODUCT_NAME = "$(TARGET_NAME)";
				SWIFT_VERSION = 5.0;
				TARGETED_DEVICE_FAMILY = "1,2";
				TEST_TARGET_NAME = ENA;
			};
			name = Debug;
		};
		85D7597024570491008175F0 /* Release */ = {
			isa = XCBuildConfiguration;
			buildSettings = {
				ALWAYS_EMBED_SWIFT_STANDARD_LIBRARIES = YES;
				CODE_SIGN_STYLE = Automatic;
				DEVELOPMENT_TEAM = 75QSJ8SMAA;
				INFOPLIST_FILE = ENAUITests/Info.plist;
				LD_RUNPATH_SEARCH_PATHS = (
					"$(inherited)",
					"@executable_path/Frameworks",
					"@loader_path/Frameworks",
				);
				PRODUCT_BUNDLE_IDENTIFIER = com.sap.ux.ENAUITests;
				PRODUCT_NAME = "$(TARGET_NAME)";
				SWIFT_VERSION = 5.0;
				TARGETED_DEVICE_FAMILY = "1,2";
				TEST_TARGET_NAME = ENA;
			};
			name = Release;
		};
		CD99A3BF24606D0600BF12AF /* ReleaseAppStore */ = {
			isa = XCBuildConfiguration;
			buildSettings = {
				ALWAYS_SEARCH_USER_PATHS = NO;
				CLANG_ANALYZER_NONNULL = YES;
				CLANG_ANALYZER_NUMBER_OBJECT_CONVERSION = YES_AGGRESSIVE;
				CLANG_CXX_LANGUAGE_STANDARD = "gnu++14";
				CLANG_CXX_LIBRARY = "libc++";
				CLANG_ENABLE_MODULES = YES;
				CLANG_ENABLE_OBJC_ARC = YES;
				CLANG_ENABLE_OBJC_WEAK = YES;
				CLANG_WARN_BLOCK_CAPTURE_AUTORELEASING = YES;
				CLANG_WARN_BOOL_CONVERSION = YES;
				CLANG_WARN_COMMA = YES;
				CLANG_WARN_CONSTANT_CONVERSION = YES;
				CLANG_WARN_DEPRECATED_OBJC_IMPLEMENTATIONS = YES;
				CLANG_WARN_DIRECT_OBJC_ISA_USAGE = YES_ERROR;
				CLANG_WARN_DOCUMENTATION_COMMENTS = YES;
				CLANG_WARN_EMPTY_BODY = YES;
				CLANG_WARN_ENUM_CONVERSION = YES;
				CLANG_WARN_INFINITE_RECURSION = YES;
				CLANG_WARN_INT_CONVERSION = YES;
				CLANG_WARN_NON_LITERAL_NULL_CONVERSION = YES;
				CLANG_WARN_OBJC_IMPLICIT_RETAIN_SELF = YES;
				CLANG_WARN_OBJC_LITERAL_CONVERSION = YES;
				CLANG_WARN_OBJC_ROOT_CLASS = YES_ERROR;
				CLANG_WARN_RANGE_LOOP_ANALYSIS = YES;
				CLANG_WARN_STRICT_PROTOTYPES = YES;
				CLANG_WARN_SUSPICIOUS_MOVE = YES;
				CLANG_WARN_UNGUARDED_AVAILABILITY = YES_AGGRESSIVE;
				CLANG_WARN_UNREACHABLE_CODE = YES;
				CLANG_WARN__DUPLICATE_METHOD_MATCH = YES;
				COPY_PHASE_STRIP = NO;
				DEBUG_INFORMATION_FORMAT = "dwarf-with-dsym";
				ENABLE_NS_ASSERTIONS = NO;
				ENABLE_STRICT_OBJC_MSGSEND = YES;
				GCC_C_LANGUAGE_STANDARD = gnu11;
				GCC_NO_COMMON_BLOCKS = YES;
				GCC_WARN_64_TO_32_BIT_CONVERSION = YES;
				GCC_WARN_ABOUT_RETURN_TYPE = YES_ERROR;
				GCC_WARN_UNDECLARED_SELECTOR = YES;
				GCC_WARN_UNINITIALIZED_AUTOS = YES_AGGRESSIVE;
				GCC_WARN_UNUSED_FUNCTION = YES;
				GCC_WARN_UNUSED_VARIABLE = YES;
				IPHONEOS_DEPLOYMENT_TARGET = 13.5;
				MTL_ENABLE_DEBUG_INFO = NO;
				MTL_FAST_MATH = YES;
				SDKROOT = iphoneos;
				SWIFT_ACTIVE_COMPILATION_CONDITIONS = APP_STORE;
				SWIFT_COMPILATION_MODE = wholemodule;
				SWIFT_OPTIMIZATION_LEVEL = "-O";
				VALIDATE_PRODUCT = YES;
			};
			name = ReleaseAppStore;
		};
		CD99A3C024606D0600BF12AF /* ReleaseAppStore */ = {
			isa = XCBuildConfiguration;
			buildSettings = {
				ASSETCATALOG_COMPILER_APPICON_NAME = AppIcon;
				CODE_SIGN_ENTITLEMENTS = "${PROJECT}/Resources/ENA.entitlements";
				CODE_SIGN_IDENTITY = "iPhone Developer";
				CODE_SIGN_STYLE = Manual;
				DEVELOPMENT_TEAM = ZK2MG3TWVQ;
				INFOPLIST_FILE = ENA/Resources/Info.plist;
				LD_RUNPATH_SEARCH_PATHS = (
					"$(inherited)",
					"@executable_path/Frameworks",
				);
				PRODUCT_BUNDLE_IDENTIFIER = com.sap.ena;
				PRODUCT_NAME = "$(TARGET_NAME)";
				PROVISIONING_PROFILE_SPECIFIER = "ena-4";
				SWIFT_VERSION = 5.0;
				TARGETED_DEVICE_FAMILY = "1,2";
			};
			name = ReleaseAppStore;
		};
		CD99A3C124606D0600BF12AF /* ReleaseAppStore */ = {
			isa = XCBuildConfiguration;
			buildSettings = {
				ALWAYS_EMBED_SWIFT_STANDARD_LIBRARIES = YES;
				BUNDLE_LOADER = "$(TEST_HOST)";
				CODE_SIGN_STYLE = Automatic;
				DEVELOPMENT_TEAM = ZK2MG3TWVQ;
				INFOPLIST_FILE = ENATests/Info.plist;
				IPHONEOS_DEPLOYMENT_TARGET = 13.5;
				LD_RUNPATH_SEARCH_PATHS = (
					"$(inherited)",
					"@executable_path/Frameworks",
					"@loader_path/Frameworks",
				);
				PRODUCT_BUNDLE_IDENTIFIER = com.sap.ux.ENATests;
				PRODUCT_NAME = "$(TARGET_NAME)";
				SWIFT_VERSION = 5.0;
				TARGETED_DEVICE_FAMILY = "1,2";
				TEST_HOST = "$(BUILT_PRODUCTS_DIR)/ENA.app/ENA";
			};
			name = ReleaseAppStore;
		};
		CD99A3C224606D0600BF12AF /* ReleaseAppStore */ = {
			isa = XCBuildConfiguration;
			buildSettings = {
				ALWAYS_EMBED_SWIFT_STANDARD_LIBRARIES = YES;
				CODE_SIGN_STYLE = Automatic;
				DEVELOPMENT_TEAM = 75QSJ8SMAA;
				INFOPLIST_FILE = ENAUITests/Info.plist;
				LD_RUNPATH_SEARCH_PATHS = (
					"$(inherited)",
					"@executable_path/Frameworks",
					"@loader_path/Frameworks",
				);
				PRODUCT_BUNDLE_IDENTIFIER = com.sap.ux.ENAUITests;
				PRODUCT_NAME = "$(TARGET_NAME)";
				SWIFT_VERSION = 5.0;
				TARGETED_DEVICE_FAMILY = "1,2";
				TEST_TARGET_NAME = ENA;
			};
			name = ReleaseAppStore;
		};
/* End XCBuildConfiguration section */

/* Begin XCConfigurationList section */
		85D759362457048F008175F0 /* Build configuration list for PBXProject "ENA" */ = {
			isa = XCConfigurationList;
			buildConfigurations = (
				85D7596624570491008175F0 /* Debug */,
				85D7596724570491008175F0 /* Release */,
				CD99A3BF24606D0600BF12AF /* ReleaseAppStore */,
			);
			defaultConfigurationIsVisible = 0;
			defaultConfigurationName = Release;
		};
		85D7596824570491008175F0 /* Build configuration list for PBXNativeTarget "ENA" */ = {
			isa = XCConfigurationList;
			buildConfigurations = (
				85D7596924570491008175F0 /* Debug */,
				85D7596A24570491008175F0 /* Release */,
				CD99A3C024606D0600BF12AF /* ReleaseAppStore */,
			);
			defaultConfigurationIsVisible = 0;
			defaultConfigurationName = Release;
		};
		85D7596B24570491008175F0 /* Build configuration list for PBXNativeTarget "ENATests" */ = {
			isa = XCConfigurationList;
			buildConfigurations = (
				85D7596C24570491008175F0 /* Debug */,
				85D7596D24570491008175F0 /* Release */,
				CD99A3C124606D0600BF12AF /* ReleaseAppStore */,
			);
			defaultConfigurationIsVisible = 0;
			defaultConfigurationName = Release;
		};
		85D7596E24570491008175F0 /* Build configuration list for PBXNativeTarget "ENAUITests" */ = {
			isa = XCConfigurationList;
			buildConfigurations = (
				85D7596F24570491008175F0 /* Debug */,
				85D7597024570491008175F0 /* Release */,
				CD99A3C224606D0600BF12AF /* ReleaseAppStore */,
			);
			defaultConfigurationIsVisible = 0;
			defaultConfigurationName = Release;
		};
/* End XCConfigurationList section */

/* Begin XCRemoteSwiftPackageReference section */
<<<<<<< HEAD
		CD99A3AA245ED8EA00BF12AF /* XCRemoteSwiftPackageReference "CocoaLumberjack" */ = {
			isa = XCRemoteSwiftPackageReference;
			repositoryURL = "https://github.com/CocoaLumberjack/CocoaLumberjack";
			requirement = {
				kind = upToNextMajorVersion;
				minimumVersion = 3.6.1;
=======
		B10FB02E246036F3004CA11E /* XCRemoteSwiftPackageReference "swift-protobuf" */ = {
			isa = XCRemoteSwiftPackageReference;
			repositoryURL = "https://github.com/apple/swift-protobuf.git";
			requirement = {
				kind = upToNextMajorVersion;
				minimumVersion = 1.8.0;
>>>>>>> c1ff0785
			};
		};
/* End XCRemoteSwiftPackageReference section */

/* Begin XCSwiftPackageProductDependency section */
<<<<<<< HEAD
		CD99A3AB245ED8EB00BF12AF /* CocoaLumberjackSwift */ = {
			isa = XCSwiftPackageProductDependency;
			package = CD99A3AA245ED8EA00BF12AF /* XCRemoteSwiftPackageReference "CocoaLumberjack" */;
			productName = CocoaLumberjackSwift;
=======
		B10FB02F246036F3004CA11E /* SwiftProtobuf */ = {
			isa = XCSwiftPackageProductDependency;
			package = B10FB02E246036F3004CA11E /* XCRemoteSwiftPackageReference "swift-protobuf" */;
			productName = SwiftProtobuf;
>>>>>>> c1ff0785
		};
/* End XCSwiftPackageProductDependency section */

/* Begin XCVersionGroup section */
		85D759472457048F008175F0 /* ENA.xcdatamodeld */ = {
			isa = XCVersionGroup;
			children = (
				85D759482457048F008175F0 /* ENA.xcdatamodel */,
			);
			currentVersion = 85D759482457048F008175F0 /* ENA.xcdatamodel */;
			path = ENA.xcdatamodeld;
			sourceTree = "<group>";
			versionGroupType = wrapper.xcdatamodel;
		};
/* End XCVersionGroup section */
	};
	rootObject = 85D759332457048F008175F0 /* Project object */;
}<|MERGE_RESOLUTION|>--- conflicted
+++ resolved
@@ -56,8 +56,8 @@
 		CD99A3A5245B334100BF12AF /* Confirmation.storyboard in Resources */ = {isa = PBXBuildFile; fileRef = CD99A3A4245B334100BF12AF /* Confirmation.storyboard */; };
 		CD99A3A7245B33D500BF12AF /* ConfirmationViewController.swift in Sources */ = {isa = PBXBuildFile; fileRef = CD99A3A6245B33D500BF12AF /* ConfirmationViewController.swift */; };
 		CD99A3A9245C272400BF12AF /* ExposureSubmissionService.swift in Sources */ = {isa = PBXBuildFile; fileRef = CD99A3A8245C272400BF12AF /* ExposureSubmissionService.swift */; };
-		CD99A3AC245ED8EB00BF12AF /* CocoaLumberjackSwift in Frameworks */ = {isa = PBXBuildFile; productRef = CD99A3AB245ED8EB00BF12AF /* CocoaLumberjackSwift */; };
-		CD99A3AE245EDB4800BF12AF /* Logger.swift in Sources */ = {isa = PBXBuildFile; fileRef = CD99A3AD245EDB4800BF12AF /* Logger.swift */; };
+		CD99A3C52461558200BF12AF /* CocoaLumberjackSwift in Frameworks */ = {isa = PBXBuildFile; productRef = CD99A3C42461558200BF12AF /* CocoaLumberjackSwift */; };
+		CD99A3C7246155C300BF12AF /* Logger.swift in Sources */ = {isa = PBXBuildFile; fileRef = CD99A3C6246155C300BF12AF /* Logger.swift */; };
 		EE278B2B245F0B32008B06F9 /* ColorStyle.swift in Sources */ = {isa = PBXBuildFile; fileRef = EE278B2A245F0B32008B06F9 /* ColorStyle.swift */; };
 		EE278B2D245F2BBB008B06F9 /* InviteFriends.storyboard in Resources */ = {isa = PBXBuildFile; fileRef = EE278B2C245F2BBB008B06F9 /* InviteFriends.storyboard */; };
 		EE278B30245F2C8A008B06F9 /* FriendsInviteController.swift in Sources */ = {isa = PBXBuildFile; fileRef = EE278B2F245F2C8A008B06F9 /* FriendsInviteController.swift */; };
@@ -155,7 +155,7 @@
 		CD99A3A4245B334100BF12AF /* Confirmation.storyboard */ = {isa = PBXFileReference; lastKnownFileType = file.storyboard; path = Confirmation.storyboard; sourceTree = "<group>"; };
 		CD99A3A6245B33D500BF12AF /* ConfirmationViewController.swift */ = {isa = PBXFileReference; lastKnownFileType = sourcecode.swift; path = ConfirmationViewController.swift; sourceTree = "<group>"; };
 		CD99A3A8245C272400BF12AF /* ExposureSubmissionService.swift */ = {isa = PBXFileReference; lastKnownFileType = sourcecode.swift; path = ExposureSubmissionService.swift; sourceTree = "<group>"; };
-		CD99A3AD245EDB4800BF12AF /* Logger.swift */ = {isa = PBXFileReference; lastKnownFileType = sourcecode.swift; path = Logger.swift; sourceTree = "<group>"; };
+		CD99A3C6246155C300BF12AF /* Logger.swift */ = {isa = PBXFileReference; fileEncoding = 4; lastKnownFileType = sourcecode.swift; path = Logger.swift; sourceTree = "<group>"; };
 		EE278B2A245F0B32008B06F9 /* ColorStyle.swift */ = {isa = PBXFileReference; fileEncoding = 4; lastKnownFileType = sourcecode.swift; path = ColorStyle.swift; sourceTree = "<group>"; };
 		EE278B2C245F2BBB008B06F9 /* InviteFriends.storyboard */ = {isa = PBXFileReference; lastKnownFileType = file.storyboard; path = InviteFriends.storyboard; sourceTree = "<group>"; };
 		EE278B2F245F2C8A008B06F9 /* FriendsInviteController.swift */ = {isa = PBXFileReference; lastKnownFileType = sourcecode.swift; path = FriendsInviteController.swift; sourceTree = "<group>"; };
@@ -170,9 +170,9 @@
 			isa = PBXFrameworksBuildPhase;
 			buildActionMask = 2147483647;
 			files = (
-				CD99A3AC245ED8EB00BF12AF /* CocoaLumberjackSwift in Frameworks */,
 				858F6F6E245A103C009FFD33 /* ExposureNotification.framework in Frameworks */,
 				B10FB030246036F3004CA11E /* SwiftProtobuf in Frameworks */,
+				CD99A3C52461558200BF12AF /* CocoaLumberjackSwift in Frameworks */,
 			);
 			runOnlyForDeploymentPostprocessing = 0;
 		};
@@ -220,11 +220,11 @@
 		51D420B224583AA400AD70CA /* Workers */ = {
 			isa = PBXGroup;
 			children = (
+				CD99A3C6246155C300BF12AF /* Logger.swift */,
 				EE278B29245F0B32008B06F9 /* ColorStyle */,
 				51D420B324583ABB00AD70CA /* AppStoryboard.swift */,
 				51D420BA24583BF400AD70CA /* LaunchInstructor.swift */,
 				01A8DC7B245AB6A30075AFB5 /* PackageManager.swift */,
-				CD99A3AD245EDB4800BF12AF /* Logger.swift */,
 				013DC101245DAC4E00EE58B0 /* PersistenceManager.swift */,
 			);
 			path = Workers;
@@ -538,11 +538,8 @@
 			);
 			name = ENA;
 			packageProductDependencies = (
-<<<<<<< HEAD
-				CD99A3AB245ED8EB00BF12AF /* CocoaLumberjackSwift */,
-=======
 				B10FB02F246036F3004CA11E /* SwiftProtobuf */,
->>>>>>> c1ff0785
+				CD99A3C42461558200BF12AF /* CocoaLumberjackSwift */,
 			);
 			productName = ENA;
 			productReference = 85D7593B2457048F008175F0 /* ENA.app */;
@@ -618,11 +615,8 @@
 			);
 			mainGroup = 85D759322457048F008175F0;
 			packageReferences = (
-<<<<<<< HEAD
-				CD99A3AA245ED8EA00BF12AF /* XCRemoteSwiftPackageReference "CocoaLumberjack" */,
-=======
 				B10FB02E246036F3004CA11E /* XCRemoteSwiftPackageReference "swift-protobuf" */,
->>>>>>> c1ff0785
+				CD99A3C32461558200BF12AF /* XCRemoteSwiftPackageReference "CocoaLumberjack" */,
 			);
 			productRefGroup = 85D7593C2457048F008175F0 /* Products */;
 			projectDirPath = "";
@@ -699,6 +693,7 @@
 				EE278B30245F2C8A008B06F9 /* FriendsInviteController.swift in Sources */,
 				51C737BD245B349700286105 /* OnboardingInfoViewController.swift in Sources */,
 				85D7593F2457048F008175F0 /* AppDelegate.swift in Sources */,
+				CD99A3C7246155C300BF12AF /* Logger.swift in Sources */,
 				85D759412457048F008175F0 /* SceneDelegate.swift in Sources */,
 				B1569DE1245D70A90079FCD7 /* DMDebugDiagnosisKeysViewController.swift in Sources */,
 				CD99A39A245B22B700BF12AF /* SelfExposureViewController.swift in Sources */,
@@ -709,7 +704,6 @@
 				B102BDC024603FF800CD55A2 /* exposure_keys.pb.swift in Sources */,
 				B1569DDB245D70770079FCD7 /* DMExposureManager.swift in Sources */,
 				B10FB02D245D8A85004CA11E /* TintLabel.swift in Sources */,
-				CD99A3AE245EDB4800BF12AF /* Logger.swift in Sources */,
 				51D420C424583E3300AD70CA /* SettingsViewController.swift in Sources */,
 				0158112A245B0B28001B38B2 /* ExposureDetectionViewController.swift in Sources */,
 				51D420C624583E4500AD70CA /* HomeScreenViewController.swift in Sources */,
@@ -1019,124 +1013,6 @@
 			};
 			name = Release;
 		};
-		CD99A3BF24606D0600BF12AF /* ReleaseAppStore */ = {
-			isa = XCBuildConfiguration;
-			buildSettings = {
-				ALWAYS_SEARCH_USER_PATHS = NO;
-				CLANG_ANALYZER_NONNULL = YES;
-				CLANG_ANALYZER_NUMBER_OBJECT_CONVERSION = YES_AGGRESSIVE;
-				CLANG_CXX_LANGUAGE_STANDARD = "gnu++14";
-				CLANG_CXX_LIBRARY = "libc++";
-				CLANG_ENABLE_MODULES = YES;
-				CLANG_ENABLE_OBJC_ARC = YES;
-				CLANG_ENABLE_OBJC_WEAK = YES;
-				CLANG_WARN_BLOCK_CAPTURE_AUTORELEASING = YES;
-				CLANG_WARN_BOOL_CONVERSION = YES;
-				CLANG_WARN_COMMA = YES;
-				CLANG_WARN_CONSTANT_CONVERSION = YES;
-				CLANG_WARN_DEPRECATED_OBJC_IMPLEMENTATIONS = YES;
-				CLANG_WARN_DIRECT_OBJC_ISA_USAGE = YES_ERROR;
-				CLANG_WARN_DOCUMENTATION_COMMENTS = YES;
-				CLANG_WARN_EMPTY_BODY = YES;
-				CLANG_WARN_ENUM_CONVERSION = YES;
-				CLANG_WARN_INFINITE_RECURSION = YES;
-				CLANG_WARN_INT_CONVERSION = YES;
-				CLANG_WARN_NON_LITERAL_NULL_CONVERSION = YES;
-				CLANG_WARN_OBJC_IMPLICIT_RETAIN_SELF = YES;
-				CLANG_WARN_OBJC_LITERAL_CONVERSION = YES;
-				CLANG_WARN_OBJC_ROOT_CLASS = YES_ERROR;
-				CLANG_WARN_RANGE_LOOP_ANALYSIS = YES;
-				CLANG_WARN_STRICT_PROTOTYPES = YES;
-				CLANG_WARN_SUSPICIOUS_MOVE = YES;
-				CLANG_WARN_UNGUARDED_AVAILABILITY = YES_AGGRESSIVE;
-				CLANG_WARN_UNREACHABLE_CODE = YES;
-				CLANG_WARN__DUPLICATE_METHOD_MATCH = YES;
-				COPY_PHASE_STRIP = NO;
-				DEBUG_INFORMATION_FORMAT = "dwarf-with-dsym";
-				ENABLE_NS_ASSERTIONS = NO;
-				ENABLE_STRICT_OBJC_MSGSEND = YES;
-				GCC_C_LANGUAGE_STANDARD = gnu11;
-				GCC_NO_COMMON_BLOCKS = YES;
-				GCC_WARN_64_TO_32_BIT_CONVERSION = YES;
-				GCC_WARN_ABOUT_RETURN_TYPE = YES_ERROR;
-				GCC_WARN_UNDECLARED_SELECTOR = YES;
-				GCC_WARN_UNINITIALIZED_AUTOS = YES_AGGRESSIVE;
-				GCC_WARN_UNUSED_FUNCTION = YES;
-				GCC_WARN_UNUSED_VARIABLE = YES;
-				IPHONEOS_DEPLOYMENT_TARGET = 13.5;
-				MTL_ENABLE_DEBUG_INFO = NO;
-				MTL_FAST_MATH = YES;
-				SDKROOT = iphoneos;
-				SWIFT_ACTIVE_COMPILATION_CONDITIONS = APP_STORE;
-				SWIFT_COMPILATION_MODE = wholemodule;
-				SWIFT_OPTIMIZATION_LEVEL = "-O";
-				VALIDATE_PRODUCT = YES;
-			};
-			name = ReleaseAppStore;
-		};
-		CD99A3C024606D0600BF12AF /* ReleaseAppStore */ = {
-			isa = XCBuildConfiguration;
-			buildSettings = {
-				ASSETCATALOG_COMPILER_APPICON_NAME = AppIcon;
-				CODE_SIGN_ENTITLEMENTS = "${PROJECT}/Resources/ENA.entitlements";
-				CODE_SIGN_IDENTITY = "iPhone Developer";
-				CODE_SIGN_STYLE = Manual;
-				DEVELOPMENT_TEAM = ZK2MG3TWVQ;
-				INFOPLIST_FILE = ENA/Resources/Info.plist;
-				LD_RUNPATH_SEARCH_PATHS = (
-					"$(inherited)",
-					"@executable_path/Frameworks",
-				);
-				PRODUCT_BUNDLE_IDENTIFIER = com.sap.ena;
-				PRODUCT_NAME = "$(TARGET_NAME)";
-				PROVISIONING_PROFILE_SPECIFIER = "ena-4";
-				SWIFT_VERSION = 5.0;
-				TARGETED_DEVICE_FAMILY = "1,2";
-			};
-			name = ReleaseAppStore;
-		};
-		CD99A3C124606D0600BF12AF /* ReleaseAppStore */ = {
-			isa = XCBuildConfiguration;
-			buildSettings = {
-				ALWAYS_EMBED_SWIFT_STANDARD_LIBRARIES = YES;
-				BUNDLE_LOADER = "$(TEST_HOST)";
-				CODE_SIGN_STYLE = Automatic;
-				DEVELOPMENT_TEAM = ZK2MG3TWVQ;
-				INFOPLIST_FILE = ENATests/Info.plist;
-				IPHONEOS_DEPLOYMENT_TARGET = 13.5;
-				LD_RUNPATH_SEARCH_PATHS = (
-					"$(inherited)",
-					"@executable_path/Frameworks",
-					"@loader_path/Frameworks",
-				);
-				PRODUCT_BUNDLE_IDENTIFIER = com.sap.ux.ENATests;
-				PRODUCT_NAME = "$(TARGET_NAME)";
-				SWIFT_VERSION = 5.0;
-				TARGETED_DEVICE_FAMILY = "1,2";
-				TEST_HOST = "$(BUILT_PRODUCTS_DIR)/ENA.app/ENA";
-			};
-			name = ReleaseAppStore;
-		};
-		CD99A3C224606D0600BF12AF /* ReleaseAppStore */ = {
-			isa = XCBuildConfiguration;
-			buildSettings = {
-				ALWAYS_EMBED_SWIFT_STANDARD_LIBRARIES = YES;
-				CODE_SIGN_STYLE = Automatic;
-				DEVELOPMENT_TEAM = 75QSJ8SMAA;
-				INFOPLIST_FILE = ENAUITests/Info.plist;
-				LD_RUNPATH_SEARCH_PATHS = (
-					"$(inherited)",
-					"@executable_path/Frameworks",
-					"@loader_path/Frameworks",
-				);
-				PRODUCT_BUNDLE_IDENTIFIER = com.sap.ux.ENAUITests;
-				PRODUCT_NAME = "$(TARGET_NAME)";
-				SWIFT_VERSION = 5.0;
-				TARGETED_DEVICE_FAMILY = "1,2";
-				TEST_TARGET_NAME = ENA;
-			};
-			name = ReleaseAppStore;
-		};
 /* End XCBuildConfiguration section */
 
 /* Begin XCConfigurationList section */
@@ -1145,7 +1021,6 @@
 			buildConfigurations = (
 				85D7596624570491008175F0 /* Debug */,
 				85D7596724570491008175F0 /* Release */,
-				CD99A3BF24606D0600BF12AF /* ReleaseAppStore */,
 			);
 			defaultConfigurationIsVisible = 0;
 			defaultConfigurationName = Release;
@@ -1155,7 +1030,6 @@
 			buildConfigurations = (
 				85D7596924570491008175F0 /* Debug */,
 				85D7596A24570491008175F0 /* Release */,
-				CD99A3C024606D0600BF12AF /* ReleaseAppStore */,
 			);
 			defaultConfigurationIsVisible = 0;
 			defaultConfigurationName = Release;
@@ -1165,7 +1039,6 @@
 			buildConfigurations = (
 				85D7596C24570491008175F0 /* Debug */,
 				85D7596D24570491008175F0 /* Release */,
-				CD99A3C124606D0600BF12AF /* ReleaseAppStore */,
 			);
 			defaultConfigurationIsVisible = 0;
 			defaultConfigurationName = Release;
@@ -1175,7 +1048,6 @@
 			buildConfigurations = (
 				85D7596F24570491008175F0 /* Debug */,
 				85D7597024570491008175F0 /* Release */,
-				CD99A3C224606D0600BF12AF /* ReleaseAppStore */,
 			);
 			defaultConfigurationIsVisible = 0;
 			defaultConfigurationName = Release;
@@ -1183,37 +1055,34 @@
 /* End XCConfigurationList section */
 
 /* Begin XCRemoteSwiftPackageReference section */
-<<<<<<< HEAD
-		CD99A3AA245ED8EA00BF12AF /* XCRemoteSwiftPackageReference "CocoaLumberjack" */ = {
-			isa = XCRemoteSwiftPackageReference;
-			repositoryURL = "https://github.com/CocoaLumberjack/CocoaLumberjack";
-			requirement = {
-				kind = upToNextMajorVersion;
-				minimumVersion = 3.6.1;
-=======
 		B10FB02E246036F3004CA11E /* XCRemoteSwiftPackageReference "swift-protobuf" */ = {
 			isa = XCRemoteSwiftPackageReference;
 			repositoryURL = "https://github.com/apple/swift-protobuf.git";
 			requirement = {
 				kind = upToNextMajorVersion;
 				minimumVersion = 1.8.0;
->>>>>>> c1ff0785
 			};
 		};
+		CD99A3C32461558200BF12AF /* XCRemoteSwiftPackageReference "CocoaLumberjack" */ = {
+			isa = XCRemoteSwiftPackageReference;
+			repositoryURL = "https://github.com/CocoaLumberjack/CocoaLumberjack.git";
+			requirement = {
+				kind = upToNextMajorVersion;
+				minimumVersion = 3.6.1;
+			};
+		};
 /* End XCRemoteSwiftPackageReference section */
 
 /* Begin XCSwiftPackageProductDependency section */
-<<<<<<< HEAD
-		CD99A3AB245ED8EB00BF12AF /* CocoaLumberjackSwift */ = {
-			isa = XCSwiftPackageProductDependency;
-			package = CD99A3AA245ED8EA00BF12AF /* XCRemoteSwiftPackageReference "CocoaLumberjack" */;
-			productName = CocoaLumberjackSwift;
-=======
 		B10FB02F246036F3004CA11E /* SwiftProtobuf */ = {
 			isa = XCSwiftPackageProductDependency;
 			package = B10FB02E246036F3004CA11E /* XCRemoteSwiftPackageReference "swift-protobuf" */;
 			productName = SwiftProtobuf;
->>>>>>> c1ff0785
+		};
+		CD99A3C42461558200BF12AF /* CocoaLumberjackSwift */ = {
+			isa = XCSwiftPackageProductDependency;
+			package = CD99A3C32461558200BF12AF /* XCRemoteSwiftPackageReference "CocoaLumberjack" */;
+			productName = CocoaLumberjackSwift;
 		};
 /* End XCSwiftPackageProductDependency section */
 
