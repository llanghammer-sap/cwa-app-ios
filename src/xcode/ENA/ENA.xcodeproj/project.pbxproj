// !$*UTF8*$!
{
	archiveVersion = 1;
	classes = {
	};
	objectVersion = 52;
	objects = {

/* Begin PBXBuildFile section */
		013DC102245DAC4E00EE58B0 /* PersistenceManager.swift in Sources */ = {isa = PBXBuildFile; fileRef = 013DC101245DAC4E00EE58B0 /* PersistenceManager.swift */; };
		0158112A245B0B28001B38B2 /* ExposureDetectionViewController.swift in Sources */ = {isa = PBXBuildFile; fileRef = 01581129245B0B28001B38B2 /* ExposureDetectionViewController.swift */; };
		01A8DC7C245AB6A30075AFB5 /* PackageManager.swift in Sources */ = {isa = PBXBuildFile; fileRef = 01A8DC7B245AB6A30075AFB5 /* PackageManager.swift */; };
		01B0C6B8245B23C2006F5A69 /* ExposureDetectionService.swift in Sources */ = {isa = PBXBuildFile; fileRef = 01B0C6B7245B23C2006F5A69 /* ExposureDetectionService.swift */; };
		01C28E11245D9BE30045EFFA /* DMLocalStore.swift in Sources */ = {isa = PBXBuildFile; fileRef = 01C28E10245D9BE30045EFFA /* DMLocalStore.swift */; };
		5111E7632460BB1500ED6498 /* HomeInteractor.swift in Sources */ = {isa = PBXBuildFile; fileRef = 5111E7622460BB1500ED6498 /* HomeInteractor.swift */; };
		514E813024618E3D00636861 /* ExposureDetection.storyboard in Resources */ = {isa = PBXBuildFile; fileRef = 514E812F24618E3D00636861 /* ExposureDetection.storyboard */; };
		51895EDC245E16CD0085DA38 /* UIColor.swift in Sources */ = {isa = PBXBuildFile; fileRef = 51895EDB245E16CD0085DA38 /* UIColor.swift */; };
		51C737BB245B142B00286105 /* OnboardingViewController.swift in Sources */ = {isa = PBXBuildFile; fileRef = 51C737BA245B142B00286105 /* OnboardingViewController.swift */; };
		51C737BD245B349700286105 /* OnboardingInfoViewController.swift in Sources */ = {isa = PBXBuildFile; fileRef = 51C737BC245B349700286105 /* OnboardingInfoViewController.swift */; };
		51C737BF245B3B5D00286105 /* OnboardingInfo.swift in Sources */ = {isa = PBXBuildFile; fileRef = 51C737BE245B3B5D00286105 /* OnboardingInfo.swift */; };
		51CE1B2F245F5CFC002CF42A /* HomeViewController.swift in Sources */ = {isa = PBXBuildFile; fileRef = 51CE1B2E245F5CFC002CF42A /* HomeViewController.swift */; };
		51CE1B4A246016B0002CF42A /* UICollectionViewCell+Identifier.swift in Sources */ = {isa = PBXBuildFile; fileRef = 51CE1B49246016B0002CF42A /* UICollectionViewCell+Identifier.swift */; };
		51CE1B4C246016D1002CF42A /* UICollectionReusableView+Identifier.swift in Sources */ = {isa = PBXBuildFile; fileRef = 51CE1B4B246016D1002CF42A /* UICollectionReusableView+Identifier.swift */; };
		51CE1B5524604DD2002CF42A /* HomeLayout.swift in Sources */ = {isa = PBXBuildFile; fileRef = 51CE1B5424604DD2002CF42A /* HomeLayout.swift */; };
		51CE1B85246078B6002CF42A /* ActivateCollectionViewCell.xib in Resources */ = {isa = PBXBuildFile; fileRef = 51CE1B76246078B6002CF42A /* ActivateCollectionViewCell.xib */; };
		51CE1B86246078B6002CF42A /* SubmitCollectionViewCell.swift in Sources */ = {isa = PBXBuildFile; fileRef = 51CE1B77246078B6002CF42A /* SubmitCollectionViewCell.swift */; };
		51CE1B87246078B6002CF42A /* ActivateCollectionViewCell.swift in Sources */ = {isa = PBXBuildFile; fileRef = 51CE1B78246078B6002CF42A /* ActivateCollectionViewCell.swift */; };
		51CE1B88246078B6002CF42A /* RiskCollectionViewCell.xib in Resources */ = {isa = PBXBuildFile; fileRef = 51CE1B79246078B6002CF42A /* RiskCollectionViewCell.xib */; };
		51CE1B89246078B6002CF42A /* RiskCollectionViewCell.swift in Sources */ = {isa = PBXBuildFile; fileRef = 51CE1B7A246078B6002CF42A /* RiskCollectionViewCell.swift */; };
		51CE1B8A246078B6002CF42A /* InfoCollectionViewCell.xib in Resources */ = {isa = PBXBuildFile; fileRef = 51CE1B7B246078B6002CF42A /* InfoCollectionViewCell.xib */; };
		51CE1B8B246078B6002CF42A /* InfoCollectionViewCell.swift in Sources */ = {isa = PBXBuildFile; fileRef = 51CE1B7C246078B6002CF42A /* InfoCollectionViewCell.swift */; };
		51CE1B8C246078B6002CF42A /* SettingsCollectionViewCell.swift in Sources */ = {isa = PBXBuildFile; fileRef = 51CE1B7D246078B6002CF42A /* SettingsCollectionViewCell.swift */; };
		51CE1B8D246078B6002CF42A /* SubmitCollectionViewCell.xib in Resources */ = {isa = PBXBuildFile; fileRef = 51CE1B7E246078B6002CF42A /* SubmitCollectionViewCell.xib */; };
		51CE1B8E246078B6002CF42A /* SettingsCollectionViewCell.xib in Resources */ = {isa = PBXBuildFile; fileRef = 51CE1B7F246078B6002CF42A /* SettingsCollectionViewCell.xib */; };
		51CE1B8F246078B6002CF42A /* HomeFooterSupplementaryView.xib in Resources */ = {isa = PBXBuildFile; fileRef = 51CE1B81246078B6002CF42A /* HomeFooterSupplementaryView.xib */; };
		51CE1B90246078B6002CF42A /* HomeFooterSupplementaryView.swift in Sources */ = {isa = PBXBuildFile; fileRef = 51CE1B82246078B6002CF42A /* HomeFooterSupplementaryView.swift */; };
		51CE1B91246078B6002CF42A /* SectionSystemBackgroundDecorationView.swift in Sources */ = {isa = PBXBuildFile; fileRef = 51CE1B84246078B6002CF42A /* SectionSystemBackgroundDecorationView.swift */; };
		51CE1BB52460AC83002CF42A /* UICollectionView+Dequeue.swift in Sources */ = {isa = PBXBuildFile; fileRef = 51CE1BB42460AC82002CF42A /* UICollectionView+Dequeue.swift */; };
		51CE1BBA2460AFD8002CF42A /* HomeActivateCellConfigurator.swift in Sources */ = {isa = PBXBuildFile; fileRef = 51CE1BB92460AFD8002CF42A /* HomeActivateCellConfigurator.swift */; };
		51CE1BBD2460B1CB002CF42A /* CollectionViewCellConfigurator.swift in Sources */ = {isa = PBXBuildFile; fileRef = 51CE1BBC2460B1CB002CF42A /* CollectionViewCellConfigurator.swift */; };
		51CE1BBF2460B222002CF42A /* HomeRiskCellConfigurator.swift in Sources */ = {isa = PBXBuildFile; fileRef = 51CE1BBE2460B222002CF42A /* HomeRiskCellConfigurator.swift */; };
		51CE1BC12460B256002CF42A /* HomeSubmitCellConfigurator.swift in Sources */ = {isa = PBXBuildFile; fileRef = 51CE1BC02460B256002CF42A /* HomeSubmitCellConfigurator.swift */; };
		51CE1BC32460B28D002CF42A /* HomeInfoCellConfigurator.swift in Sources */ = {isa = PBXBuildFile; fileRef = 51CE1BC22460B28D002CF42A /* HomeInfoCellConfigurator.swift */; };
		51CE1BC52460B2AF002CF42A /* HomeSettingsCellConfigurator.swift in Sources */ = {isa = PBXBuildFile; fileRef = 51CE1BC42460B2AF002CF42A /* HomeSettingsCellConfigurator.swift */; };
		51D420B12458397300AD70CA /* Onboarding.storyboard in Resources */ = {isa = PBXBuildFile; fileRef = 51D420B02458397300AD70CA /* Onboarding.storyboard */; };
		51D420B424583ABB00AD70CA /* AppStoryboard.swift in Sources */ = {isa = PBXBuildFile; fileRef = 51D420B324583ABB00AD70CA /* AppStoryboard.swift */; };
		51D420B724583B7200AD70CA /* NSObject+Identifier.swift in Sources */ = {isa = PBXBuildFile; fileRef = 51D420B624583B7200AD70CA /* NSObject+Identifier.swift */; };
		51D420B924583B8300AD70CA /* UIViewController+AppStoryboard.swift in Sources */ = {isa = PBXBuildFile; fileRef = 51D420B824583B8300AD70CA /* UIViewController+AppStoryboard.swift */; };
		51D420BB24583BF400AD70CA /* LaunchInstructor.swift in Sources */ = {isa = PBXBuildFile; fileRef = 51D420BA24583BF400AD70CA /* LaunchInstructor.swift */; };
		51D420C424583E3300AD70CA /* SettingsViewController.swift in Sources */ = {isa = PBXBuildFile; fileRef = 51D420C324583E3300AD70CA /* SettingsViewController.swift */; };
		51D420CE245869C800AD70CA /* Home.storyboard in Resources */ = {isa = PBXBuildFile; fileRef = 51D420CD245869C800AD70CA /* Home.storyboard */; };
		51D420D024586AB300AD70CA /* Settings.storyboard in Resources */ = {isa = PBXBuildFile; fileRef = 51D420CF24586AB300AD70CA /* Settings.storyboard */; };
		51D420D424586DCA00AD70CA /* NotificationName.swift in Sources */ = {isa = PBXBuildFile; fileRef = 51D420D324586DCA00AD70CA /* NotificationName.swift */; };
		85142501245DA0B3009D2791 /* UIViewController+Alert.swift in Sources */ = {isa = PBXBuildFile; fileRef = 85142500245DA0B3009D2791 /* UIViewController+Alert.swift */; };
		858F6F6E245A103C009FFD33 /* ExposureNotification.framework in Frameworks */ = {isa = PBXBuildFile; fileRef = 858F6F6D245A103C009FFD33 /* ExposureNotification.framework */; };
		858F6F73245AED03009FFD33 /* ExposureNotificationSettingViewController.swift in Sources */ = {isa = PBXBuildFile; fileRef = 858F6F72245AED03009FFD33 /* ExposureNotificationSettingViewController.swift */; };
		858F6F75245B1374009FFD33 /* ExposureNotificationSetting.storyboard in Resources */ = {isa = PBXBuildFile; fileRef = 858F6F74245B1374009FFD33 /* ExposureNotificationSetting.storyboard */; };
		8595BF5F246032D90056EA27 /* ENASwitch.swift in Sources */ = {isa = PBXBuildFile; fileRef = 8595BF5E246032D90056EA27 /* ENASwitch.swift */; };
		85D7593F2457048F008175F0 /* AppDelegate.swift in Sources */ = {isa = PBXBuildFile; fileRef = 85D7593E2457048F008175F0 /* AppDelegate.swift */; };
		85D759412457048F008175F0 /* SceneDelegate.swift in Sources */ = {isa = PBXBuildFile; fileRef = 85D759402457048F008175F0 /* SceneDelegate.swift */; };
		85D759492457048F008175F0 /* ENA.xcdatamodeld in Sources */ = {isa = PBXBuildFile; fileRef = 85D759472457048F008175F0 /* ENA.xcdatamodeld */; };
		85D7594B24570491008175F0 /* Assets.xcassets in Resources */ = {isa = PBXBuildFile; fileRef = 85D7594A24570491008175F0 /* Assets.xcassets */; };
		85D7594E24570491008175F0 /* LaunchScreen.storyboard in Resources */ = {isa = PBXBuildFile; fileRef = 85D7594C24570491008175F0 /* LaunchScreen.storyboard */; };
		85D7595924570491008175F0 /* ENATests.swift in Sources */ = {isa = PBXBuildFile; fileRef = 85D7595824570491008175F0 /* ENATests.swift */; };
		85D7596424570491008175F0 /* ENAUITests.swift in Sources */ = {isa = PBXBuildFile; fileRef = 85D7596324570491008175F0 /* ENAUITests.swift */; };
		B102BDBF24603FF800CD55A2 /* security.pb.swift in Sources */ = {isa = PBXBuildFile; fileRef = B102BDBD24603FF800CD55A2 /* security.pb.swift */; };
		B102BDC024603FF800CD55A2 /* exposure_keys.pb.swift in Sources */ = {isa = PBXBuildFile; fileRef = B102BDBE24603FF800CD55A2 /* exposure_keys.pb.swift */; };
		B10FB02D245D8A85004CA11E /* TintLabel.swift in Sources */ = {isa = PBXBuildFile; fileRef = B10FB02C245D8A85004CA11E /* TintLabel.swift */; };
		B10FB030246036F3004CA11E /* SwiftProtobuf in Frameworks */ = {isa = PBXBuildFile; productRef = B10FB02F246036F3004CA11E /* SwiftProtobuf */; };
		B1569DD7245D703C0079FCD7 /* DMServer.swift in Sources */ = {isa = PBXBuildFile; fileRef = B1569DD6245D703C0079FCD7 /* DMServer.swift */; };
		B1569DDB245D70770079FCD7 /* DMExposureManager.swift in Sources */ = {isa = PBXBuildFile; fileRef = B1569DDA245D70770079FCD7 /* DMExposureManager.swift */; };
		B1569DDD245D70880079FCD7 /* DMErrorHandling.swift in Sources */ = {isa = PBXBuildFile; fileRef = B1569DDC245D70880079FCD7 /* DMErrorHandling.swift */; };
		B1569DDF245D70990079FCD7 /* DMViewController.swift in Sources */ = {isa = PBXBuildFile; fileRef = B1569DDE245D70990079FCD7 /* DMViewController.swift */; };
		B1569DE1245D70A90079FCD7 /* DMDebugDiagnosisKeysViewController.swift in Sources */ = {isa = PBXBuildFile; fileRef = B1569DE0245D70A90079FCD7 /* DMDebugDiagnosisKeysViewController.swift */; };
		B1569DE3245D70DD0079FCD7 /* DeveloperMenu.storyboard in Resources */ = {isa = PBXBuildFile; fileRef = B1569DE2245D70DD0079FCD7 /* DeveloperMenu.storyboard */; };
		CD99A39A245B22B700BF12AF /* SelfExposureViewController.swift in Sources */ = {isa = PBXBuildFile; fileRef = CD99A399245B22B700BF12AF /* SelfExposureViewController.swift */; };
		CD99A39D245B22EF00BF12AF /* SelfExposure.storyboard in Resources */ = {isa = PBXBuildFile; fileRef = CD99A39C245B22EE00BF12AF /* SelfExposure.storyboard */; };
		CD99A39F245B2BD300BF12AF /* TanEntry.storyboard in Resources */ = {isa = PBXBuildFile; fileRef = CD99A39E245B2BD300BF12AF /* TanEntry.storyboard */; };
		CD99A3A3245B327100BF12AF /* TanEntryViewController.swift in Sources */ = {isa = PBXBuildFile; fileRef = CD99A3A2245B327100BF12AF /* TanEntryViewController.swift */; };
		CD99A3A5245B334100BF12AF /* Confirmation.storyboard in Resources */ = {isa = PBXBuildFile; fileRef = CD99A3A4245B334100BF12AF /* Confirmation.storyboard */; };
		CD99A3A7245B33D500BF12AF /* ConfirmationViewController.swift in Sources */ = {isa = PBXBuildFile; fileRef = CD99A3A6245B33D500BF12AF /* ConfirmationViewController.swift */; };
		CD99A3A9245C272400BF12AF /* ExposureSubmissionService.swift in Sources */ = {isa = PBXBuildFile; fileRef = CD99A3A8245C272400BF12AF /* ExposureSubmissionService.swift */; };
		CD99A3C52461558200BF12AF /* CocoaLumberjackSwift in Frameworks */ = {isa = PBXBuildFile; productRef = CD99A3C42461558200BF12AF /* CocoaLumberjackSwift */; };
		CD99A3C7246155C300BF12AF /* Logger.swift in Sources */ = {isa = PBXBuildFile; fileRef = CD99A3C6246155C300BF12AF /* Logger.swift */; };
		EE278B2B245F0B32008B06F9 /* ColorStyle.swift in Sources */ = {isa = PBXBuildFile; fileRef = EE278B2A245F0B32008B06F9 /* ColorStyle.swift */; };
		EE278B2D245F2BBB008B06F9 /* InviteFriends.storyboard in Resources */ = {isa = PBXBuildFile; fileRef = EE278B2C245F2BBB008B06F9 /* InviteFriends.storyboard */; };
		EE278B30245F2C8A008B06F9 /* FriendsInviteController.swift in Sources */ = {isa = PBXBuildFile; fileRef = EE278B2F245F2C8A008B06F9 /* FriendsInviteController.swift */; };
		EE6119E3245C850E00AB38A1 /* ExposureManager.swift in Sources */ = {isa = PBXBuildFile; fileRef = EE6119E2245C850E00AB38A1 /* ExposureManager.swift */; };
		EE70C23D245B09EA00AC9B2F /* Localizable.strings in Resources */ = {isa = PBXBuildFile; fileRef = EE70C23A245B09E900AC9B2F /* Localizable.strings */; };
		EE92A33E245D96DA006B97B0 /* Localizable.stringsdict in Resources */ = {isa = PBXBuildFile; fileRef = EE92A340245D96DA006B97B0 /* Localizable.stringsdict */; };
/* End PBXBuildFile section */

/* Begin PBXContainerItemProxy section */
		85D7595524570491008175F0 /* PBXContainerItemProxy */ = {
			isa = PBXContainerItemProxy;
			containerPortal = 85D759332457048F008175F0 /* Project object */;
			proxyType = 1;
			remoteGlobalIDString = 85D7593A2457048F008175F0;
			remoteInfo = ENA;
		};
		85D7596024570491008175F0 /* PBXContainerItemProxy */ = {
			isa = PBXContainerItemProxy;
			containerPortal = 85D759332457048F008175F0 /* Project object */;
			proxyType = 1;
			remoteGlobalIDString = 85D7593A2457048F008175F0;
			remoteInfo = ENA;
		};
/* End PBXContainerItemProxy section */

/* Begin PBXCopyFilesBuildPhase section */
		B102BDB924603FD600CD55A2 /* Embed Frameworks */ = {
			isa = PBXCopyFilesBuildPhase;
			buildActionMask = 2147483647;
			dstPath = "";
			dstSubfolderSpec = 10;
			files = (
			);
			name = "Embed Frameworks";
			runOnlyForDeploymentPostprocessing = 0;
		};
/* End PBXCopyFilesBuildPhase section */

/* Begin PBXFileReference section */
		013DC101245DAC4E00EE58B0 /* PersistenceManager.swift */ = {isa = PBXFileReference; lastKnownFileType = sourcecode.swift; path = PersistenceManager.swift; sourceTree = "<group>"; };
		01581129245B0B28001B38B2 /* ExposureDetectionViewController.swift */ = {isa = PBXFileReference; lastKnownFileType = sourcecode.swift; path = ExposureDetectionViewController.swift; sourceTree = "<group>"; };
		01A8DC7B245AB6A30075AFB5 /* PackageManager.swift */ = {isa = PBXFileReference; lastKnownFileType = sourcecode.swift; path = PackageManager.swift; sourceTree = "<group>"; };
		01B0C6B7245B23C2006F5A69 /* ExposureDetectionService.swift */ = {isa = PBXFileReference; fileEncoding = 4; lastKnownFileType = sourcecode.swift; path = ExposureDetectionService.swift; sourceTree = "<group>"; };
		01C28E10245D9BE30045EFFA /* DMLocalStore.swift */ = {isa = PBXFileReference; fileEncoding = 4; lastKnownFileType = sourcecode.swift; path = DMLocalStore.swift; sourceTree = "<group>"; };
		5111E7622460BB1500ED6498 /* HomeInteractor.swift */ = {isa = PBXFileReference; lastKnownFileType = sourcecode.swift; path = HomeInteractor.swift; sourceTree = "<group>"; };
		514E812F24618E3D00636861 /* ExposureDetection.storyboard */ = {isa = PBXFileReference; lastKnownFileType = file.storyboard; path = ExposureDetection.storyboard; sourceTree = "<group>"; };
		51895EDB245E16CD0085DA38 /* UIColor.swift */ = {isa = PBXFileReference; lastKnownFileType = sourcecode.swift; path = UIColor.swift; sourceTree = "<group>"; };
		51C737BA245B142B00286105 /* OnboardingViewController.swift */ = {isa = PBXFileReference; lastKnownFileType = sourcecode.swift; path = OnboardingViewController.swift; sourceTree = "<group>"; };
		51C737BC245B349700286105 /* OnboardingInfoViewController.swift */ = {isa = PBXFileReference; lastKnownFileType = sourcecode.swift; path = OnboardingInfoViewController.swift; sourceTree = "<group>"; };
		51C737BE245B3B5D00286105 /* OnboardingInfo.swift */ = {isa = PBXFileReference; lastKnownFileType = sourcecode.swift; path = OnboardingInfo.swift; sourceTree = "<group>"; };
		51CE1B2E245F5CFC002CF42A /* HomeViewController.swift */ = {isa = PBXFileReference; lastKnownFileType = sourcecode.swift; path = HomeViewController.swift; sourceTree = "<group>"; };
		51CE1B49246016B0002CF42A /* UICollectionViewCell+Identifier.swift */ = {isa = PBXFileReference; lastKnownFileType = sourcecode.swift; path = "UICollectionViewCell+Identifier.swift"; sourceTree = "<group>"; };
		51CE1B4B246016D1002CF42A /* UICollectionReusableView+Identifier.swift */ = {isa = PBXFileReference; lastKnownFileType = sourcecode.swift; path = "UICollectionReusableView+Identifier.swift"; sourceTree = "<group>"; };
		51CE1B5424604DD2002CF42A /* HomeLayout.swift */ = {isa = PBXFileReference; lastKnownFileType = sourcecode.swift; path = HomeLayout.swift; sourceTree = "<group>"; };
		51CE1B76246078B6002CF42A /* ActivateCollectionViewCell.xib */ = {isa = PBXFileReference; fileEncoding = 4; lastKnownFileType = file.xib; path = ActivateCollectionViewCell.xib; sourceTree = "<group>"; };
		51CE1B77246078B6002CF42A /* SubmitCollectionViewCell.swift */ = {isa = PBXFileReference; fileEncoding = 4; lastKnownFileType = sourcecode.swift; path = SubmitCollectionViewCell.swift; sourceTree = "<group>"; };
		51CE1B78246078B6002CF42A /* ActivateCollectionViewCell.swift */ = {isa = PBXFileReference; fileEncoding = 4; lastKnownFileType = sourcecode.swift; path = ActivateCollectionViewCell.swift; sourceTree = "<group>"; };
		51CE1B79246078B6002CF42A /* RiskCollectionViewCell.xib */ = {isa = PBXFileReference; fileEncoding = 4; lastKnownFileType = file.xib; path = RiskCollectionViewCell.xib; sourceTree = "<group>"; };
		51CE1B7A246078B6002CF42A /* RiskCollectionViewCell.swift */ = {isa = PBXFileReference; fileEncoding = 4; lastKnownFileType = sourcecode.swift; path = RiskCollectionViewCell.swift; sourceTree = "<group>"; };
		51CE1B7B246078B6002CF42A /* InfoCollectionViewCell.xib */ = {isa = PBXFileReference; fileEncoding = 4; lastKnownFileType = file.xib; path = InfoCollectionViewCell.xib; sourceTree = "<group>"; };
		51CE1B7C246078B6002CF42A /* InfoCollectionViewCell.swift */ = {isa = PBXFileReference; fileEncoding = 4; lastKnownFileType = sourcecode.swift; path = InfoCollectionViewCell.swift; sourceTree = "<group>"; };
		51CE1B7D246078B6002CF42A /* SettingsCollectionViewCell.swift */ = {isa = PBXFileReference; fileEncoding = 4; lastKnownFileType = sourcecode.swift; path = SettingsCollectionViewCell.swift; sourceTree = "<group>"; };
		51CE1B7E246078B6002CF42A /* SubmitCollectionViewCell.xib */ = {isa = PBXFileReference; fileEncoding = 4; lastKnownFileType = file.xib; path = SubmitCollectionViewCell.xib; sourceTree = "<group>"; };
		51CE1B7F246078B6002CF42A /* SettingsCollectionViewCell.xib */ = {isa = PBXFileReference; fileEncoding = 4; lastKnownFileType = file.xib; path = SettingsCollectionViewCell.xib; sourceTree = "<group>"; };
		51CE1B81246078B6002CF42A /* HomeFooterSupplementaryView.xib */ = {isa = PBXFileReference; fileEncoding = 4; lastKnownFileType = file.xib; path = HomeFooterSupplementaryView.xib; sourceTree = "<group>"; };
		51CE1B82246078B6002CF42A /* HomeFooterSupplementaryView.swift */ = {isa = PBXFileReference; fileEncoding = 4; lastKnownFileType = sourcecode.swift; path = HomeFooterSupplementaryView.swift; sourceTree = "<group>"; };
		51CE1B84246078B6002CF42A /* SectionSystemBackgroundDecorationView.swift */ = {isa = PBXFileReference; fileEncoding = 4; lastKnownFileType = sourcecode.swift; path = SectionSystemBackgroundDecorationView.swift; sourceTree = "<group>"; };
		51CE1BB42460AC82002CF42A /* UICollectionView+Dequeue.swift */ = {isa = PBXFileReference; lastKnownFileType = sourcecode.swift; path = "UICollectionView+Dequeue.swift"; sourceTree = "<group>"; };
		51CE1BB92460AFD8002CF42A /* HomeActivateCellConfigurator.swift */ = {isa = PBXFileReference; lastKnownFileType = sourcecode.swift; path = HomeActivateCellConfigurator.swift; sourceTree = "<group>"; };
		51CE1BBC2460B1CB002CF42A /* CollectionViewCellConfigurator.swift */ = {isa = PBXFileReference; fileEncoding = 4; lastKnownFileType = sourcecode.swift; path = CollectionViewCellConfigurator.swift; sourceTree = "<group>"; };
		51CE1BBE2460B222002CF42A /* HomeRiskCellConfigurator.swift */ = {isa = PBXFileReference; lastKnownFileType = sourcecode.swift; path = HomeRiskCellConfigurator.swift; sourceTree = "<group>"; };
		51CE1BC02460B256002CF42A /* HomeSubmitCellConfigurator.swift */ = {isa = PBXFileReference; lastKnownFileType = sourcecode.swift; path = HomeSubmitCellConfigurator.swift; sourceTree = "<group>"; };
		51CE1BC22460B28D002CF42A /* HomeInfoCellConfigurator.swift */ = {isa = PBXFileReference; lastKnownFileType = sourcecode.swift; path = HomeInfoCellConfigurator.swift; sourceTree = "<group>"; };
		51CE1BC42460B2AF002CF42A /* HomeSettingsCellConfigurator.swift */ = {isa = PBXFileReference; lastKnownFileType = sourcecode.swift; path = HomeSettingsCellConfigurator.swift; sourceTree = "<group>"; };
		51D420B02458397300AD70CA /* Onboarding.storyboard */ = {isa = PBXFileReference; lastKnownFileType = file.storyboard; path = Onboarding.storyboard; sourceTree = "<group>"; };
		51D420B324583ABB00AD70CA /* AppStoryboard.swift */ = {isa = PBXFileReference; lastKnownFileType = sourcecode.swift; path = AppStoryboard.swift; sourceTree = "<group>"; };
		51D420B624583B7200AD70CA /* NSObject+Identifier.swift */ = {isa = PBXFileReference; lastKnownFileType = sourcecode.swift; path = "NSObject+Identifier.swift"; sourceTree = "<group>"; };
		51D420B824583B8300AD70CA /* UIViewController+AppStoryboard.swift */ = {isa = PBXFileReference; lastKnownFileType = sourcecode.swift; path = "UIViewController+AppStoryboard.swift"; sourceTree = "<group>"; };
		51D420BA24583BF400AD70CA /* LaunchInstructor.swift */ = {isa = PBXFileReference; lastKnownFileType = sourcecode.swift; path = LaunchInstructor.swift; sourceTree = "<group>"; };
		51D420C324583E3300AD70CA /* SettingsViewController.swift */ = {isa = PBXFileReference; lastKnownFileType = sourcecode.swift; path = SettingsViewController.swift; sourceTree = "<group>"; };
		51D420CD245869C800AD70CA /* Home.storyboard */ = {isa = PBXFileReference; lastKnownFileType = file.storyboard; path = Home.storyboard; sourceTree = "<group>"; };
		51D420CF24586AB300AD70CA /* Settings.storyboard */ = {isa = PBXFileReference; lastKnownFileType = file.storyboard; path = Settings.storyboard; sourceTree = "<group>"; };
		51D420D324586DCA00AD70CA /* NotificationName.swift */ = {isa = PBXFileReference; lastKnownFileType = sourcecode.swift; path = NotificationName.swift; sourceTree = "<group>"; };
		85142500245DA0B3009D2791 /* UIViewController+Alert.swift */ = {isa = PBXFileReference; lastKnownFileType = sourcecode.swift; path = "UIViewController+Alert.swift"; sourceTree = "<group>"; };
		85790F2E245C6B72003D47E1 /* ENA.entitlements */ = {isa = PBXFileReference; fileEncoding = 4; lastKnownFileType = text.plist.entitlements; path = ENA.entitlements; sourceTree = "<group>"; };
		858F6F6D245A103C009FFD33 /* ExposureNotification.framework */ = {isa = PBXFileReference; lastKnownFileType = wrapper.framework; name = ExposureNotification.framework; path = System/Library/Frameworks/ExposureNotification.framework; sourceTree = SDKROOT; };
		858F6F72245AED03009FFD33 /* ExposureNotificationSettingViewController.swift */ = {isa = PBXFileReference; lastKnownFileType = sourcecode.swift; path = ExposureNotificationSettingViewController.swift; sourceTree = "<group>"; };
		858F6F74245B1374009FFD33 /* ExposureNotificationSetting.storyboard */ = {isa = PBXFileReference; fileEncoding = 4; lastKnownFileType = file.storyboard; path = ExposureNotificationSetting.storyboard; sourceTree = "<group>"; };
		8595BF5E246032D90056EA27 /* ENASwitch.swift */ = {isa = PBXFileReference; lastKnownFileType = sourcecode.swift; path = ENASwitch.swift; sourceTree = "<group>"; };
		85D7593B2457048F008175F0 /* ENA.app */ = {isa = PBXFileReference; explicitFileType = wrapper.application; includeInIndex = 0; path = ENA.app; sourceTree = BUILT_PRODUCTS_DIR; };
		85D7593E2457048F008175F0 /* AppDelegate.swift */ = {isa = PBXFileReference; lastKnownFileType = sourcecode.swift; path = AppDelegate.swift; sourceTree = "<group>"; };
		85D759402457048F008175F0 /* SceneDelegate.swift */ = {isa = PBXFileReference; lastKnownFileType = sourcecode.swift; path = SceneDelegate.swift; sourceTree = "<group>"; };
		85D759482457048F008175F0 /* ENA.xcdatamodel */ = {isa = PBXFileReference; lastKnownFileType = wrapper.xcdatamodel; path = ENA.xcdatamodel; sourceTree = "<group>"; };
		85D7594A24570491008175F0 /* Assets.xcassets */ = {isa = PBXFileReference; lastKnownFileType = folder.assetcatalog; path = Assets.xcassets; sourceTree = "<group>"; };
		85D7594D24570491008175F0 /* Base */ = {isa = PBXFileReference; lastKnownFileType = file.storyboard; name = Base; path = Base.lproj/LaunchScreen.storyboard; sourceTree = "<group>"; };
		85D7594F24570491008175F0 /* Info.plist */ = {isa = PBXFileReference; lastKnownFileType = text.plist.xml; path = Info.plist; sourceTree = "<group>"; };
		85D7595424570491008175F0 /* ENATests.xctest */ = {isa = PBXFileReference; explicitFileType = wrapper.cfbundle; includeInIndex = 0; path = ENATests.xctest; sourceTree = BUILT_PRODUCTS_DIR; };
		85D7595824570491008175F0 /* ENATests.swift */ = {isa = PBXFileReference; lastKnownFileType = sourcecode.swift; path = ENATests.swift; sourceTree = "<group>"; };
		85D7595A24570491008175F0 /* Info.plist */ = {isa = PBXFileReference; lastKnownFileType = text.plist.xml; path = Info.plist; sourceTree = "<group>"; };
		85D7595F24570491008175F0 /* ENAUITests.xctest */ = {isa = PBXFileReference; explicitFileType = wrapper.cfbundle; includeInIndex = 0; path = ENAUITests.xctest; sourceTree = BUILT_PRODUCTS_DIR; };
		85D7596324570491008175F0 /* ENAUITests.swift */ = {isa = PBXFileReference; lastKnownFileType = sourcecode.swift; path = ENAUITests.swift; sourceTree = "<group>"; };
		85D7596524570491008175F0 /* Info.plist */ = {isa = PBXFileReference; lastKnownFileType = text.plist.xml; path = Info.plist; sourceTree = "<group>"; };
		B102BDB224603FD600CD55A2 /* ENABackend.h */ = {isa = PBXFileReference; lastKnownFileType = sourcecode.c.h; path = ENABackend.h; sourceTree = "<group>"; };
		B102BDB324603FD600CD55A2 /* Info.plist */ = {isa = PBXFileReference; lastKnownFileType = text.plist.xml; path = Info.plist; sourceTree = "<group>"; };
		B102BDBD24603FF800CD55A2 /* security.pb.swift */ = {isa = PBXFileReference; fileEncoding = 4; lastKnownFileType = sourcecode.swift; name = security.pb.swift; path = ../../../../../proto/output/security.pb.swift; sourceTree = "<group>"; };
		B102BDBE24603FF800CD55A2 /* exposure_keys.pb.swift */ = {isa = PBXFileReference; fileEncoding = 4; lastKnownFileType = sourcecode.swift; name = exposure_keys.pb.swift; path = ../../../../../proto/output/exposure_keys.pb.swift; sourceTree = "<group>"; };
		B102BDC22460410600CD55A2 /* README.md */ = {isa = PBXFileReference; lastKnownFileType = net.daringfireball.markdown; path = README.md; sourceTree = "<group>"; };
		B10FB02C245D8A85004CA11E /* TintLabel.swift */ = {isa = PBXFileReference; lastKnownFileType = sourcecode.swift; path = TintLabel.swift; sourceTree = "<group>"; };
		B1569DD6245D703C0079FCD7 /* DMServer.swift */ = {isa = PBXFileReference; lastKnownFileType = sourcecode.swift; path = DMServer.swift; sourceTree = "<group>"; };
		B1569DDA245D70770079FCD7 /* DMExposureManager.swift */ = {isa = PBXFileReference; lastKnownFileType = sourcecode.swift; path = DMExposureManager.swift; sourceTree = "<group>"; };
		B1569DDC245D70880079FCD7 /* DMErrorHandling.swift */ = {isa = PBXFileReference; lastKnownFileType = sourcecode.swift; path = DMErrorHandling.swift; sourceTree = "<group>"; };
		B1569DDE245D70990079FCD7 /* DMViewController.swift */ = {isa = PBXFileReference; lastKnownFileType = sourcecode.swift; path = DMViewController.swift; sourceTree = "<group>"; };
		B1569DE0245D70A90079FCD7 /* DMDebugDiagnosisKeysViewController.swift */ = {isa = PBXFileReference; lastKnownFileType = sourcecode.swift; path = DMDebugDiagnosisKeysViewController.swift; sourceTree = "<group>"; };
		B1569DE2245D70DD0079FCD7 /* DeveloperMenu.storyboard */ = {isa = PBXFileReference; fileEncoding = 4; lastKnownFileType = file.storyboard; path = DeveloperMenu.storyboard; sourceTree = "<group>"; };
		CD99A399245B22B700BF12AF /* SelfExposureViewController.swift */ = {isa = PBXFileReference; fileEncoding = 4; lastKnownFileType = sourcecode.swift; path = SelfExposureViewController.swift; sourceTree = "<group>"; };
		CD99A39C245B22EE00BF12AF /* SelfExposure.storyboard */ = {isa = PBXFileReference; fileEncoding = 4; lastKnownFileType = file.storyboard; path = SelfExposure.storyboard; sourceTree = "<group>"; };
		CD99A39E245B2BD300BF12AF /* TanEntry.storyboard */ = {isa = PBXFileReference; lastKnownFileType = file.storyboard; path = TanEntry.storyboard; sourceTree = "<group>"; };
		CD99A3A2245B327100BF12AF /* TanEntryViewController.swift */ = {isa = PBXFileReference; lastKnownFileType = sourcecode.swift; path = TanEntryViewController.swift; sourceTree = "<group>"; };
		CD99A3A4245B334100BF12AF /* Confirmation.storyboard */ = {isa = PBXFileReference; lastKnownFileType = file.storyboard; path = Confirmation.storyboard; sourceTree = "<group>"; };
		CD99A3A6245B33D500BF12AF /* ConfirmationViewController.swift */ = {isa = PBXFileReference; lastKnownFileType = sourcecode.swift; path = ConfirmationViewController.swift; sourceTree = "<group>"; };
		CD99A3A8245C272400BF12AF /* ExposureSubmissionService.swift */ = {isa = PBXFileReference; lastKnownFileType = sourcecode.swift; path = ExposureSubmissionService.swift; sourceTree = "<group>"; };
		CD99A3C6246155C300BF12AF /* Logger.swift */ = {isa = PBXFileReference; fileEncoding = 4; lastKnownFileType = sourcecode.swift; path = Logger.swift; sourceTree = "<group>"; };
		EE278B2A245F0B32008B06F9 /* ColorStyle.swift */ = {isa = PBXFileReference; fileEncoding = 4; lastKnownFileType = sourcecode.swift; path = ColorStyle.swift; sourceTree = "<group>"; };
		EE278B2C245F2BBB008B06F9 /* InviteFriends.storyboard */ = {isa = PBXFileReference; lastKnownFileType = file.storyboard; path = InviteFriends.storyboard; sourceTree = "<group>"; };
		EE278B2F245F2C8A008B06F9 /* FriendsInviteController.swift */ = {isa = PBXFileReference; lastKnownFileType = sourcecode.swift; path = FriendsInviteController.swift; sourceTree = "<group>"; };
		EE6119E2245C850E00AB38A1 /* ExposureManager.swift */ = {isa = PBXFileReference; lastKnownFileType = sourcecode.swift; path = ExposureManager.swift; sourceTree = "<group>"; };
		EE70C23B245B09E900AC9B2F /* de */ = {isa = PBXFileReference; lastKnownFileType = text.plist.strings; name = de; path = de.lproj/Localizable.strings; sourceTree = "<group>"; };
		EE70C23C245B09E900AC9B2F /* en */ = {isa = PBXFileReference; lastKnownFileType = text.plist.strings; name = en; path = en.lproj/Localizable.strings; sourceTree = "<group>"; };
		EE92A33F245D96DA006B97B0 /* de */ = {isa = PBXFileReference; lastKnownFileType = text.plist.stringsdict; name = de; path = de.lproj/Localizable.stringsdict; sourceTree = "<group>"; };
/* End PBXFileReference section */

/* Begin PBXFrameworksBuildPhase section */
		85D759382457048F008175F0 /* Frameworks */ = {
			isa = PBXFrameworksBuildPhase;
			buildActionMask = 2147483647;
			files = (
				858F6F6E245A103C009FFD33 /* ExposureNotification.framework in Frameworks */,
				B10FB030246036F3004CA11E /* SwiftProtobuf in Frameworks */,
				CD99A3C52461558200BF12AF /* CocoaLumberjackSwift in Frameworks */,
			);
			runOnlyForDeploymentPostprocessing = 0;
		};
		85D7595124570491008175F0 /* Frameworks */ = {
			isa = PBXFrameworksBuildPhase;
			buildActionMask = 2147483647;
			files = (
			);
			runOnlyForDeploymentPostprocessing = 0;
		};
		85D7595C24570491008175F0 /* Frameworks */ = {
			isa = PBXFrameworksBuildPhase;
			buildActionMask = 2147483647;
			files = (
			);
			runOnlyForDeploymentPostprocessing = 0;
		};
/* End PBXFrameworksBuildPhase section */

/* Begin PBXGroup section */
		5107E3D72459B2D60042FC9B /* Frameworks */ = {
			isa = PBXGroup;
			children = (
				858F6F6D245A103C009FFD33 /* ExposureNotification.framework */,
			);
			name = Frameworks;
			sourceTree = "<group>";
		};
		514E81312461946E00636861 /* ExposureDetection */ = {
			isa = PBXGroup;
			children = (
				01581129245B0B28001B38B2 /* ExposureDetectionViewController.swift */,
			);
			path = ExposureDetection;
			sourceTree = "<group>";
		};
		51CE1B74246078B6002CF42A /* Home Screen */ = {
			isa = PBXGroup;
			children = (
				51CE1B75246078B6002CF42A /* Cells */,
				51CE1B80246078B6002CF42A /* Footers */,
				51CE1B83246078B6002CF42A /* Decorations */,
			);
			path = "Home Screen";
			sourceTree = "<group>";
		};
		51CE1B75246078B6002CF42A /* Cells */ = {
			isa = PBXGroup;
			children = (
				51CE1B78246078B6002CF42A /* ActivateCollectionViewCell.swift */,
				51CE1B76246078B6002CF42A /* ActivateCollectionViewCell.xib */,
				51CE1B7A246078B6002CF42A /* RiskCollectionViewCell.swift */,
				51CE1B79246078B6002CF42A /* RiskCollectionViewCell.xib */,
				51CE1B77246078B6002CF42A /* SubmitCollectionViewCell.swift */,
				51CE1B7E246078B6002CF42A /* SubmitCollectionViewCell.xib */,
				51CE1B7C246078B6002CF42A /* InfoCollectionViewCell.swift */,
				51CE1B7B246078B6002CF42A /* InfoCollectionViewCell.xib */,
				51CE1B7D246078B6002CF42A /* SettingsCollectionViewCell.swift */,
				51CE1B7F246078B6002CF42A /* SettingsCollectionViewCell.xib */,
			);
			path = Cells;
			sourceTree = "<group>";
		};
		51CE1B80246078B6002CF42A /* Footers */ = {
			isa = PBXGroup;
			children = (
				51CE1B81246078B6002CF42A /* HomeFooterSupplementaryView.xib */,
				51CE1B82246078B6002CF42A /* HomeFooterSupplementaryView.swift */,
			);
			path = Footers;
			sourceTree = "<group>";
		};
		51CE1B83246078B6002CF42A /* Decorations */ = {
			isa = PBXGroup;
			children = (
				51CE1B84246078B6002CF42A /* SectionSystemBackgroundDecorationView.swift */,
			);
			path = Decorations;
			sourceTree = "<group>";
		};
		51CE1BB82460AE69002CF42A /* Home */ = {
			isa = PBXGroup;
			children = (
				51CE1BB92460AFD8002CF42A /* HomeActivateCellConfigurator.swift */,
				51CE1BBE2460B222002CF42A /* HomeRiskCellConfigurator.swift */,
				51CE1BC02460B256002CF42A /* HomeSubmitCellConfigurator.swift */,
				51CE1BC22460B28D002CF42A /* HomeInfoCellConfigurator.swift */,
				51CE1BC42460B2AF002CF42A /* HomeSettingsCellConfigurator.swift */,
			);
			path = Home;
			sourceTree = "<group>";
		};
		51CE1BBB2460B1BA002CF42A /* Protocols */ = {
			isa = PBXGroup;
			children = (
				51CE1BBC2460B1CB002CF42A /* CollectionViewCellConfigurator.swift */,
			);
			path = Protocols;
			sourceTree = "<group>";
		};
		51D420AF2458308400AD70CA /* Onboarding */ = {
			isa = PBXGroup;
			children = (
				51C737BA245B142B00286105 /* OnboardingViewController.swift */,
				51C737BC245B349700286105 /* OnboardingInfoViewController.swift */,
			);
			path = Onboarding;
			sourceTree = "<group>";
		};
		51D420B224583AA400AD70CA /* Workers */ = {
			isa = PBXGroup;
			children = (
				CD99A3C6246155C300BF12AF /* Logger.swift */,
				EE278B29245F0B32008B06F9 /* ColorStyle */,
				51D420B324583ABB00AD70CA /* AppStoryboard.swift */,
				51D420BA24583BF400AD70CA /* LaunchInstructor.swift */,
				01A8DC7B245AB6A30075AFB5 /* PackageManager.swift */,
				013DC101245DAC4E00EE58B0 /* PersistenceManager.swift */,
			);
			path = Workers;
			sourceTree = "<group>";
		};
		51D420B524583B5100AD70CA /* Extensions */ = {
			isa = PBXGroup;
			children = (
				51D420B624583B7200AD70CA /* NSObject+Identifier.swift */,
				51D420B824583B8300AD70CA /* UIViewController+AppStoryboard.swift */,
				51CE1B49246016B0002CF42A /* UICollectionViewCell+Identifier.swift */,
				51CE1B4B246016D1002CF42A /* UICollectionReusableView+Identifier.swift */,
				51CE1BB42460AC82002CF42A /* UICollectionView+Dequeue.swift */,
				51D420D324586DCA00AD70CA /* NotificationName.swift */,
				85142500245DA0B3009D2791 /* UIViewController+Alert.swift */,
				51895EDB245E16CD0085DA38 /* UIColor.swift */,
			);
			path = Extensions;
			sourceTree = "<group>";
		};
		51D420C124583D3100AD70CA /* Main */ = {
			isa = PBXGroup;
			children = (
				51CE1B2E245F5CFC002CF42A /* HomeViewController.swift */,
				5111E7622460BB1500ED6498 /* HomeInteractor.swift */,
				51CE1B5424604DD2002CF42A /* HomeLayout.swift */,
			);
			path = Main;
			sourceTree = "<group>";
		};
		51D420C224583D7B00AD70CA /* Settings */ = {
			isa = PBXGroup;
			children = (
				51D420C324583E3300AD70CA /* SettingsViewController.swift */,
			);
			path = Settings;
			sourceTree = "<group>";
		};
		51D420D524598AC200AD70CA /* Source */ = {
			isa = PBXGroup;
			children = (
				51CE1BBB2460B1BA002CF42A /* Protocols */,
				8595BF5D246032C40056EA27 /* Views */,
				B1569DD5245D6C790079FCD7 /* Developer Menu */,
				51EE9A6A245C0F7900F2544F /* Models */,
				85D759802459A82D008175F0 /* Services */,
				85D759712457059A008175F0 /* Scenes */,
				51D420B224583AA400AD70CA /* Workers */,
				51D420B524583B5100AD70CA /* Extensions */,
				85D7593E2457048F008175F0 /* AppDelegate.swift */,
				85D759402457048F008175F0 /* SceneDelegate.swift */,
			);
			path = Source;
			sourceTree = "<group>";
		};
		51EE9A6A245C0F7900F2544F /* Models */ = {
			isa = PBXGroup;
			children = (
				51CE1BB82460AE69002CF42A /* Home */,
				EE6119E1245C849700AB38A1 /* ExposureManager */,
				51EE9A6C245C0FB500F2544F /* Onboarding */,
			);
			path = Models;
			sourceTree = "<group>";
		};
		51EE9A6C245C0FB500F2544F /* Onboarding */ = {
			isa = PBXGroup;
			children = (
				51C737BE245B3B5D00286105 /* OnboardingInfo.swift */,
			);
			path = Onboarding;
			sourceTree = "<group>";
		};
		51EE9A6F245C32A000F2544F /* Recovered References */ = {
			isa = PBXGroup;
			children = (
			);
			name = "Recovered References";
			sourceTree = "<group>";
		};
		858F6F71245AEC05009FFD33 /* ENSetting */ = {
			isa = PBXGroup;
			children = (
				858F6F72245AED03009FFD33 /* ExposureNotificationSettingViewController.swift */,
			);
			path = ENSetting;
			sourceTree = "<group>";
		};
		8595BF5D246032C40056EA27 /* Views */ = {
			isa = PBXGroup;
			children = (
				8595BF5E246032D90056EA27 /* ENASwitch.swift */,
				51CE1B74246078B6002CF42A /* Home Screen */,
			);
			path = Views;
			sourceTree = "<group>";
		};
		85D759322457048F008175F0 = {
			isa = PBXGroup;
			children = (
				85D7593D2457048F008175F0 /* ENA */,
				85D7595724570491008175F0 /* ENATests */,
				85D7596224570491008175F0 /* ENAUITests */,
				B102BDB124603FD600CD55A2 /* ENABackend */,
				85D7593C2457048F008175F0 /* Products */,
				5107E3D72459B2D60042FC9B /* Frameworks */,
				51EE9A6F245C32A000F2544F /* Recovered References */,
			);
			sourceTree = "<group>";
		};
		85D7593C2457048F008175F0 /* Products */ = {
			isa = PBXGroup;
			children = (
				85D7593B2457048F008175F0 /* ENA.app */,
				85D7595424570491008175F0 /* ENATests.xctest */,
				85D7595F24570491008175F0 /* ENAUITests.xctest */,
			);
			name = Products;
			sourceTree = "<group>";
		};
		85D7593D2457048F008175F0 /* ENA */ = {
			isa = PBXGroup;
			children = (
				B102BDC12460405F00CD55A2 /* Backend */,
				51D420D524598AC200AD70CA /* Source */,
				85D7597424570615008175F0 /* Resources */,
			);
			path = ENA;
			sourceTree = "<group>";
		};
		85D7595724570491008175F0 /* ENATests */ = {
			isa = PBXGroup;
			children = (
				85D7595824570491008175F0 /* ENATests.swift */,
				85D7595A24570491008175F0 /* Info.plist */,
			);
			path = ENATests;
			sourceTree = "<group>";
		};
		85D7596224570491008175F0 /* ENAUITests */ = {
			isa = PBXGroup;
			children = (
				85D7596324570491008175F0 /* ENAUITests.swift */,
				85D7596524570491008175F0 /* Info.plist */,
			);
			path = ENAUITests;
			sourceTree = "<group>";
		};
		85D759712457059A008175F0 /* Scenes */ = {
			isa = PBXGroup;
			children = (
				51D420AF2458308400AD70CA /* Onboarding */,
				51D420C124583D3100AD70CA /* Main */,
				514E81312461946E00636861 /* ExposureDetection */,
				EE278B2E245F2C58008B06F9 /* FriendsInvite */,
				CD99A398245B229F00BF12AF /* SelfExposure */,
				858F6F71245AEC05009FFD33 /* ENSetting */,
				51D420C224583D7B00AD70CA /* Settings */,
			);
			path = Scenes;
			sourceTree = "<group>";
		};
		85D7597424570615008175F0 /* Resources */ = {
			isa = PBXGroup;
			children = (
				85790F2E245C6B72003D47E1 /* ENA.entitlements */,
				EE70C239245B09E900AC9B2F /* Localization */,
				85D7594F24570491008175F0 /* Info.plist */,
				85D75976245706BD008175F0 /* Assets */,
				85D75975245706B0008175F0 /* Storyboards */,
				85D759472457048F008175F0 /* ENA.xcdatamodeld */,
			);
			path = Resources;
			sourceTree = "<group>";
		};
		85D75975245706B0008175F0 /* Storyboards */ = {
			isa = PBXGroup;
			children = (
				B1569DE2245D70DD0079FCD7 /* DeveloperMenu.storyboard */,
				CD99A39B245B22DA00BF12AF /* SelfExposure */,
				85D7594C24570491008175F0 /* LaunchScreen.storyboard */,
				51D420B02458397300AD70CA /* Onboarding.storyboard */,
				51D420CD245869C800AD70CA /* Home.storyboard */,
				514E812F24618E3D00636861 /* ExposureDetection.storyboard */,
				858F6F74245B1374009FFD33 /* ExposureNotificationSetting.storyboard */,
				51D420CF24586AB300AD70CA /* Settings.storyboard */,
				EE278B2C245F2BBB008B06F9 /* InviteFriends.storyboard */,
			);
			path = Storyboards;
			sourceTree = "<group>";
		};
		85D75976245706BD008175F0 /* Assets */ = {
			isa = PBXGroup;
			children = (
				85D7594A24570491008175F0 /* Assets.xcassets */,
			);
			path = Assets;
			sourceTree = "<group>";
		};
		85D759802459A82D008175F0 /* Services */ = {
			isa = PBXGroup;
			children = (
				01B0C6B7245B23C2006F5A69 /* ExposureDetectionService.swift */,
				CD99A3A8245C272400BF12AF /* ExposureSubmissionService.swift */,
			);
			path = Services;
			sourceTree = "<group>";
		};
		B102BDB124603FD600CD55A2 /* ENABackend */ = {
			isa = PBXGroup;
			children = (
				B102BDB224603FD600CD55A2 /* ENABackend.h */,
				B102BDB324603FD600CD55A2 /* Info.plist */,
			);
			path = ENABackend;
			sourceTree = "<group>";
		};
		B102BDC12460405F00CD55A2 /* Backend */ = {
			isa = PBXGroup;
			children = (
				B102BDBE24603FF800CD55A2 /* exposure_keys.pb.swift */,
				B102BDBD24603FF800CD55A2 /* security.pb.swift */,
				B102BDC22460410600CD55A2 /* README.md */,
			);
			path = Backend;
			sourceTree = "<group>";
		};
		B1569DD5245D6C790079FCD7 /* Developer Menu */ = {
			isa = PBXGroup;
			children = (
				01C28E10245D9BE30045EFFA /* DMLocalStore.swift */,
				B10FB02C245D8A85004CA11E /* TintLabel.swift */,
				B1569DDE245D70990079FCD7 /* DMViewController.swift */,
				B1569DE0245D70A90079FCD7 /* DMDebugDiagnosisKeysViewController.swift */,
				B1569DD6245D703C0079FCD7 /* DMServer.swift */,
				B1569DDA245D70770079FCD7 /* DMExposureManager.swift */,
				B1569DDC245D70880079FCD7 /* DMErrorHandling.swift */,
			);
			path = "Developer Menu";
			sourceTree = "<group>";
		};
		CD99A398245B229F00BF12AF /* SelfExposure */ = {
			isa = PBXGroup;
			children = (
				CD99A399245B22B700BF12AF /* SelfExposureViewController.swift */,
				CD99A3A2245B327100BF12AF /* TanEntryViewController.swift */,
				CD99A3A6245B33D500BF12AF /* ConfirmationViewController.swift */,
			);
			path = SelfExposure;
			sourceTree = "<group>";
		};
		CD99A39B245B22DA00BF12AF /* SelfExposure */ = {
			isa = PBXGroup;
			children = (
				CD99A39C245B22EE00BF12AF /* SelfExposure.storyboard */,
				CD99A39E245B2BD300BF12AF /* TanEntry.storyboard */,
				CD99A3A4245B334100BF12AF /* Confirmation.storyboard */,
			);
			path = SelfExposure;
			sourceTree = "<group>";
		};
		EE278B29245F0B32008B06F9 /* ColorStyle */ = {
			isa = PBXGroup;
			children = (
				EE278B2A245F0B32008B06F9 /* ColorStyle.swift */,
			);
			path = ColorStyle;
			sourceTree = "<group>";
		};
		EE278B2E245F2C58008B06F9 /* FriendsInvite */ = {
			isa = PBXGroup;
			children = (
				EE278B2F245F2C8A008B06F9 /* FriendsInviteController.swift */,
			);
			path = FriendsInvite;
			sourceTree = "<group>";
		};
		EE6119E1245C849700AB38A1 /* ExposureManager */ = {
			isa = PBXGroup;
			children = (
				EE6119E2245C850E00AB38A1 /* ExposureManager.swift */,
			);
			path = ExposureManager;
			sourceTree = "<group>";
		};
		EE70C239245B09E900AC9B2F /* Localization */ = {
			isa = PBXGroup;
			children = (
				EE70C23A245B09E900AC9B2F /* Localizable.strings */,
				EE92A340245D96DA006B97B0 /* Localizable.stringsdict */,
			);
			path = Localization;
			sourceTree = "<group>";
		};
/* End PBXGroup section */

/* Begin PBXNativeTarget section */
		85D7593A2457048F008175F0 /* ENA */ = {
			isa = PBXNativeTarget;
			buildConfigurationList = 85D7596824570491008175F0 /* Build configuration list for PBXNativeTarget "ENA" */;
			buildPhases = (
				85D759372457048F008175F0 /* Sources */,
				85D759382457048F008175F0 /* Frameworks */,
				85D759392457048F008175F0 /* Resources */,
				B102BDB924603FD600CD55A2 /* Embed Frameworks */,
			);
			buildRules = (
			);
			dependencies = (
			);
			name = ENA;
			packageProductDependencies = (
				B10FB02F246036F3004CA11E /* SwiftProtobuf */,
				CD99A3C42461558200BF12AF /* CocoaLumberjackSwift */,
			);
			productName = ENA;
			productReference = 85D7593B2457048F008175F0 /* ENA.app */;
			productType = "com.apple.product-type.application";
		};
		85D7595324570491008175F0 /* ENATests */ = {
			isa = PBXNativeTarget;
			buildConfigurationList = 85D7596B24570491008175F0 /* Build configuration list for PBXNativeTarget "ENATests" */;
			buildPhases = (
				85D7595024570491008175F0 /* Sources */,
				85D7595124570491008175F0 /* Frameworks */,
				85D7595224570491008175F0 /* Resources */,
			);
			buildRules = (
			);
			dependencies = (
				85D7595624570491008175F0 /* PBXTargetDependency */,
			);
			name = ENATests;
			productName = ENATests;
			productReference = 85D7595424570491008175F0 /* ENATests.xctest */;
			productType = "com.apple.product-type.bundle.unit-test";
		};
		85D7595E24570491008175F0 /* ENAUITests */ = {
			isa = PBXNativeTarget;
			buildConfigurationList = 85D7596E24570491008175F0 /* Build configuration list for PBXNativeTarget "ENAUITests" */;
			buildPhases = (
				85D7595B24570491008175F0 /* Sources */,
				85D7595C24570491008175F0 /* Frameworks */,
				85D7595D24570491008175F0 /* Resources */,
			);
			buildRules = (
			);
			dependencies = (
				85D7596124570491008175F0 /* PBXTargetDependency */,
			);
			name = ENAUITests;
			productName = ENAUITests;
			productReference = 85D7595F24570491008175F0 /* ENAUITests.xctest */;
			productType = "com.apple.product-type.bundle.ui-testing";
		};
/* End PBXNativeTarget section */

/* Begin PBXProject section */
		85D759332457048F008175F0 /* Project object */ = {
			isa = PBXProject;
			attributes = {
				LastSwiftUpdateCheck = 1140;
				LastUpgradeCheck = 1140;
				ORGANIZATIONNAME = "SAP SE";
				TargetAttributes = {
					85D7593A2457048F008175F0 = {
						CreatedOnToolsVersion = 11.4.1;
					};
					85D7595324570491008175F0 = {
						CreatedOnToolsVersion = 11.4.1;
						TestTargetID = 85D7593A2457048F008175F0;
					};
					85D7595E24570491008175F0 = {
						CreatedOnToolsVersion = 11.4.1;
						TestTargetID = 85D7593A2457048F008175F0;
					};
				};
			};
			buildConfigurationList = 85D759362457048F008175F0 /* Build configuration list for PBXProject "ENA" */;
			compatibilityVersion = "Xcode 9.3";
			developmentRegion = en;
			hasScannedForEncodings = 0;
			knownRegions = (
				en,
				Base,
				de,
			);
			mainGroup = 85D759322457048F008175F0;
			packageReferences = (
				B10FB02E246036F3004CA11E /* XCRemoteSwiftPackageReference "swift-protobuf" */,
				CD99A3C32461558200BF12AF /* XCRemoteSwiftPackageReference "CocoaLumberjack" */,
			);
			productRefGroup = 85D7593C2457048F008175F0 /* Products */;
			projectDirPath = "";
			projectRoot = "";
			targets = (
				85D7593A2457048F008175F0 /* ENA */,
				85D7595324570491008175F0 /* ENATests */,
				85D7595E24570491008175F0 /* ENAUITests */,
			);
		};
/* End PBXProject section */

/* Begin PBXResourcesBuildPhase section */
		85D759392457048F008175F0 /* Resources */ = {
			isa = PBXResourcesBuildPhase;
			buildActionMask = 2147483647;
			files = (
				CD99A3A5245B334100BF12AF /* Confirmation.storyboard in Resources */,
				514E813024618E3D00636861 /* ExposureDetection.storyboard in Resources */,
				51CE1B8F246078B6002CF42A /* HomeFooterSupplementaryView.xib in Resources */,
				85D7594E24570491008175F0 /* LaunchScreen.storyboard in Resources */,
				CD99A39F245B2BD300BF12AF /* TanEntry.storyboard in Resources */,
				51CE1B8D246078B6002CF42A /* SubmitCollectionViewCell.xib in Resources */,
				EE92A33E245D96DA006B97B0 /* Localizable.stringsdict in Resources */,
				EE278B2D245F2BBB008B06F9 /* InviteFriends.storyboard in Resources */,
				EE70C23D245B09EA00AC9B2F /* Localizable.strings in Resources */,
				CD99A39D245B22EF00BF12AF /* SelfExposure.storyboard in Resources */,
				51CE1B85246078B6002CF42A /* ActivateCollectionViewCell.xib in Resources */,
				B1569DE3245D70DD0079FCD7 /* DeveloperMenu.storyboard in Resources */,
				51D420CE245869C800AD70CA /* Home.storyboard in Resources */,
				51CE1B8E246078B6002CF42A /* SettingsCollectionViewCell.xib in Resources */,
				85D7594B24570491008175F0 /* Assets.xcassets in Resources */,
				51CE1B88246078B6002CF42A /* RiskCollectionViewCell.xib in Resources */,
				858F6F75245B1374009FFD33 /* ExposureNotificationSetting.storyboard in Resources */,
				51D420D024586AB300AD70CA /* Settings.storyboard in Resources */,
				51CE1B8A246078B6002CF42A /* InfoCollectionViewCell.xib in Resources */,
				51D420B12458397300AD70CA /* Onboarding.storyboard in Resources */,
			);
			runOnlyForDeploymentPostprocessing = 0;
		};
		85D7595224570491008175F0 /* Resources */ = {
			isa = PBXResourcesBuildPhase;
			buildActionMask = 2147483647;
			files = (
			);
			runOnlyForDeploymentPostprocessing = 0;
		};
		85D7595D24570491008175F0 /* Resources */ = {
			isa = PBXResourcesBuildPhase;
			buildActionMask = 2147483647;
			files = (
			);
			runOnlyForDeploymentPostprocessing = 0;
		};
/* End PBXResourcesBuildPhase section */

/* Begin PBXSourcesBuildPhase section */
		85D759372457048F008175F0 /* Sources */ = {
			isa = PBXSourcesBuildPhase;
			buildActionMask = 2147483647;
			files = (
				CD99A3A7245B33D500BF12AF /* ConfirmationViewController.swift in Sources */,
				51895EDC245E16CD0085DA38 /* UIColor.swift in Sources */,
				01A8DC7C245AB6A30075AFB5 /* PackageManager.swift in Sources */,
				51CE1B2F245F5CFC002CF42A /* HomeViewController.swift in Sources */,
				CD99A3A9245C272400BF12AF /* ExposureSubmissionService.swift in Sources */,
				01C28E11245D9BE30045EFFA /* DMLocalStore.swift in Sources */,
				51CE1BB52460AC83002CF42A /* UICollectionView+Dequeue.swift in Sources */,
				51CE1B4A246016B0002CF42A /* UICollectionViewCell+Identifier.swift in Sources */,
				01B0C6B8245B23C2006F5A69 /* ExposureDetectionService.swift in Sources */,
				858F6F73245AED03009FFD33 /* ExposureNotificationSettingViewController.swift in Sources */,
				B1569DDD245D70880079FCD7 /* DMErrorHandling.swift in Sources */,
				8595BF5F246032D90056EA27 /* ENASwitch.swift in Sources */,
				85D759492457048F008175F0 /* ENA.xcdatamodeld in Sources */,
				B1569DD7245D703C0079FCD7 /* DMServer.swift in Sources */,
				51D420B724583B7200AD70CA /* NSObject+Identifier.swift in Sources */,
				51CE1B86246078B6002CF42A /* SubmitCollectionViewCell.swift in Sources */,
				51D420D424586DCA00AD70CA /* NotificationName.swift in Sources */,
				51CE1BC12460B256002CF42A /* HomeSubmitCellConfigurator.swift in Sources */,
				51C737BF245B3B5D00286105 /* OnboardingInfo.swift in Sources */,
				51D420B924583B8300AD70CA /* UIViewController+AppStoryboard.swift in Sources */,
				B1569DDF245D70990079FCD7 /* DMViewController.swift in Sources */,
				51CE1BC52460B2AF002CF42A /* HomeSettingsCellConfigurator.swift in Sources */,
				5111E7632460BB1500ED6498 /* HomeInteractor.swift in Sources */,
				51CE1B4C246016D1002CF42A /* UICollectionReusableView+Identifier.swift in Sources */,
				013DC102245DAC4E00EE58B0 /* PersistenceManager.swift in Sources */,
				51CE1B89246078B6002CF42A /* RiskCollectionViewCell.swift in Sources */,
				51D420B424583ABB00AD70CA /* AppStoryboard.swift in Sources */,
				EE278B30245F2C8A008B06F9 /* FriendsInviteController.swift in Sources */,
				51CE1B87246078B6002CF42A /* ActivateCollectionViewCell.swift in Sources */,
				51CE1BBD2460B1CB002CF42A /* CollectionViewCellConfigurator.swift in Sources */,
				51C737BD245B349700286105 /* OnboardingInfoViewController.swift in Sources */,
				85D7593F2457048F008175F0 /* AppDelegate.swift in Sources */,
<<<<<<< HEAD
				51CE1B90246078B6002CF42A /* HomeFooterSupplementaryView.swift in Sources */,
=======
				CD99A3C7246155C300BF12AF /* Logger.swift in Sources */,
>>>>>>> 2d21f93e
				85D759412457048F008175F0 /* SceneDelegate.swift in Sources */,
				B1569DE1245D70A90079FCD7 /* DMDebugDiagnosisKeysViewController.swift in Sources */,
				CD99A39A245B22B700BF12AF /* SelfExposureViewController.swift in Sources */,
				51CE1BC32460B28D002CF42A /* HomeInfoCellConfigurator.swift in Sources */,
				51CE1BBA2460AFD8002CF42A /* HomeActivateCellConfigurator.swift in Sources */,
				51D420BB24583BF400AD70CA /* LaunchInstructor.swift in Sources */,
				EE6119E3245C850E00AB38A1 /* ExposureManager.swift in Sources */,
				51CE1B91246078B6002CF42A /* SectionSystemBackgroundDecorationView.swift in Sources */,
				EE278B2B245F0B32008B06F9 /* ColorStyle.swift in Sources */,
				51C737BB245B142B00286105 /* OnboardingViewController.swift in Sources */,
				51CE1B5524604DD2002CF42A /* HomeLayout.swift in Sources */,
				B102BDC024603FF800CD55A2 /* exposure_keys.pb.swift in Sources */,
				B1569DDB245D70770079FCD7 /* DMExposureManager.swift in Sources */,
				B10FB02D245D8A85004CA11E /* TintLabel.swift in Sources */,
				51D420C424583E3300AD70CA /* SettingsViewController.swift in Sources */,
				0158112A245B0B28001B38B2 /* ExposureDetectionViewController.swift in Sources */,
				CD99A3A3245B327100BF12AF /* TanEntryViewController.swift in Sources */,
				51CE1B8C246078B6002CF42A /* SettingsCollectionViewCell.swift in Sources */,
				51CE1B8B246078B6002CF42A /* InfoCollectionViewCell.swift in Sources */,
				85142501245DA0B3009D2791 /* UIViewController+Alert.swift in Sources */,
				51CE1BBF2460B222002CF42A /* HomeRiskCellConfigurator.swift in Sources */,
				B102BDBF24603FF800CD55A2 /* security.pb.swift in Sources */,
			);
			runOnlyForDeploymentPostprocessing = 0;
		};
		85D7595024570491008175F0 /* Sources */ = {
			isa = PBXSourcesBuildPhase;
			buildActionMask = 2147483647;
			files = (
				85D7595924570491008175F0 /* ENATests.swift in Sources */,
			);
			runOnlyForDeploymentPostprocessing = 0;
		};
		85D7595B24570491008175F0 /* Sources */ = {
			isa = PBXSourcesBuildPhase;
			buildActionMask = 2147483647;
			files = (
				85D7596424570491008175F0 /* ENAUITests.swift in Sources */,
			);
			runOnlyForDeploymentPostprocessing = 0;
		};
/* End PBXSourcesBuildPhase section */

/* Begin PBXTargetDependency section */
		85D7595624570491008175F0 /* PBXTargetDependency */ = {
			isa = PBXTargetDependency;
			target = 85D7593A2457048F008175F0 /* ENA */;
			targetProxy = 85D7595524570491008175F0 /* PBXContainerItemProxy */;
		};
		85D7596124570491008175F0 /* PBXTargetDependency */ = {
			isa = PBXTargetDependency;
			target = 85D7593A2457048F008175F0 /* ENA */;
			targetProxy = 85D7596024570491008175F0 /* PBXContainerItemProxy */;
		};
/* End PBXTargetDependency section */

/* Begin PBXVariantGroup section */
		85D7594C24570491008175F0 /* LaunchScreen.storyboard */ = {
			isa = PBXVariantGroup;
			children = (
				85D7594D24570491008175F0 /* Base */,
			);
			name = LaunchScreen.storyboard;
			sourceTree = "<group>";
		};
		EE70C23A245B09E900AC9B2F /* Localizable.strings */ = {
			isa = PBXVariantGroup;
			children = (
				EE70C23B245B09E900AC9B2F /* de */,
				EE70C23C245B09E900AC9B2F /* en */,
			);
			name = Localizable.strings;
			sourceTree = "<group>";
		};
		EE92A340245D96DA006B97B0 /* Localizable.stringsdict */ = {
			isa = PBXVariantGroup;
			children = (
				EE92A33F245D96DA006B97B0 /* de */,
			);
			name = Localizable.stringsdict;
			sourceTree = "<group>";
		};
/* End PBXVariantGroup section */

/* Begin XCBuildConfiguration section */
		85D7596624570491008175F0 /* Debug */ = {
			isa = XCBuildConfiguration;
			buildSettings = {
				ALWAYS_SEARCH_USER_PATHS = NO;
				CLANG_ANALYZER_NONNULL = YES;
				CLANG_ANALYZER_NUMBER_OBJECT_CONVERSION = YES_AGGRESSIVE;
				CLANG_CXX_LANGUAGE_STANDARD = "gnu++14";
				CLANG_CXX_LIBRARY = "libc++";
				CLANG_ENABLE_MODULES = YES;
				CLANG_ENABLE_OBJC_ARC = YES;
				CLANG_ENABLE_OBJC_WEAK = YES;
				CLANG_WARN_BLOCK_CAPTURE_AUTORELEASING = YES;
				CLANG_WARN_BOOL_CONVERSION = YES;
				CLANG_WARN_COMMA = YES;
				CLANG_WARN_CONSTANT_CONVERSION = YES;
				CLANG_WARN_DEPRECATED_OBJC_IMPLEMENTATIONS = YES;
				CLANG_WARN_DIRECT_OBJC_ISA_USAGE = YES_ERROR;
				CLANG_WARN_DOCUMENTATION_COMMENTS = YES;
				CLANG_WARN_EMPTY_BODY = YES;
				CLANG_WARN_ENUM_CONVERSION = YES;
				CLANG_WARN_INFINITE_RECURSION = YES;
				CLANG_WARN_INT_CONVERSION = YES;
				CLANG_WARN_NON_LITERAL_NULL_CONVERSION = YES;
				CLANG_WARN_OBJC_IMPLICIT_RETAIN_SELF = YES;
				CLANG_WARN_OBJC_LITERAL_CONVERSION = YES;
				CLANG_WARN_OBJC_ROOT_CLASS = YES_ERROR;
				CLANG_WARN_RANGE_LOOP_ANALYSIS = YES;
				CLANG_WARN_STRICT_PROTOTYPES = YES;
				CLANG_WARN_SUSPICIOUS_MOVE = YES;
				CLANG_WARN_UNGUARDED_AVAILABILITY = YES_AGGRESSIVE;
				CLANG_WARN_UNREACHABLE_CODE = YES;
				CLANG_WARN__DUPLICATE_METHOD_MATCH = YES;
				COPY_PHASE_STRIP = NO;
				DEBUG_INFORMATION_FORMAT = dwarf;
				ENABLE_STRICT_OBJC_MSGSEND = YES;
				ENABLE_TESTABILITY = YES;
				GCC_C_LANGUAGE_STANDARD = gnu11;
				GCC_DYNAMIC_NO_PIC = NO;
				GCC_NO_COMMON_BLOCKS = YES;
				GCC_OPTIMIZATION_LEVEL = 0;
				GCC_PREPROCESSOR_DEFINITIONS = (
					"DEBUG=1",
					"$(inherited)",
				);
				GCC_WARN_64_TO_32_BIT_CONVERSION = YES;
				GCC_WARN_ABOUT_RETURN_TYPE = YES_ERROR;
				GCC_WARN_UNDECLARED_SELECTOR = YES;
				GCC_WARN_UNINITIALIZED_AUTOS = YES_AGGRESSIVE;
				GCC_WARN_UNUSED_FUNCTION = YES;
				GCC_WARN_UNUSED_VARIABLE = YES;
				IPHONEOS_DEPLOYMENT_TARGET = 13.5;
				MTL_ENABLE_DEBUG_INFO = INCLUDE_SOURCE;
				MTL_FAST_MATH = YES;
				ONLY_ACTIVE_ARCH = YES;
				SDKROOT = iphoneos;
				SWIFT_ACTIVE_COMPILATION_CONDITIONS = DEBUG;
				SWIFT_OPTIMIZATION_LEVEL = "-Onone";
			};
			name = Debug;
		};
		85D7596724570491008175F0 /* Release */ = {
			isa = XCBuildConfiguration;
			buildSettings = {
				ALWAYS_SEARCH_USER_PATHS = NO;
				CLANG_ANALYZER_NONNULL = YES;
				CLANG_ANALYZER_NUMBER_OBJECT_CONVERSION = YES_AGGRESSIVE;
				CLANG_CXX_LANGUAGE_STANDARD = "gnu++14";
				CLANG_CXX_LIBRARY = "libc++";
				CLANG_ENABLE_MODULES = YES;
				CLANG_ENABLE_OBJC_ARC = YES;
				CLANG_ENABLE_OBJC_WEAK = YES;
				CLANG_WARN_BLOCK_CAPTURE_AUTORELEASING = YES;
				CLANG_WARN_BOOL_CONVERSION = YES;
				CLANG_WARN_COMMA = YES;
				CLANG_WARN_CONSTANT_CONVERSION = YES;
				CLANG_WARN_DEPRECATED_OBJC_IMPLEMENTATIONS = YES;
				CLANG_WARN_DIRECT_OBJC_ISA_USAGE = YES_ERROR;
				CLANG_WARN_DOCUMENTATION_COMMENTS = YES;
				CLANG_WARN_EMPTY_BODY = YES;
				CLANG_WARN_ENUM_CONVERSION = YES;
				CLANG_WARN_INFINITE_RECURSION = YES;
				CLANG_WARN_INT_CONVERSION = YES;
				CLANG_WARN_NON_LITERAL_NULL_CONVERSION = YES;
				CLANG_WARN_OBJC_IMPLICIT_RETAIN_SELF = YES;
				CLANG_WARN_OBJC_LITERAL_CONVERSION = YES;
				CLANG_WARN_OBJC_ROOT_CLASS = YES_ERROR;
				CLANG_WARN_RANGE_LOOP_ANALYSIS = YES;
				CLANG_WARN_STRICT_PROTOTYPES = YES;
				CLANG_WARN_SUSPICIOUS_MOVE = YES;
				CLANG_WARN_UNGUARDED_AVAILABILITY = YES_AGGRESSIVE;
				CLANG_WARN_UNREACHABLE_CODE = YES;
				CLANG_WARN__DUPLICATE_METHOD_MATCH = YES;
				COPY_PHASE_STRIP = NO;
				DEBUG_INFORMATION_FORMAT = "dwarf-with-dsym";
				ENABLE_NS_ASSERTIONS = NO;
				ENABLE_STRICT_OBJC_MSGSEND = YES;
				GCC_C_LANGUAGE_STANDARD = gnu11;
				GCC_NO_COMMON_BLOCKS = YES;
				GCC_WARN_64_TO_32_BIT_CONVERSION = YES;
				GCC_WARN_ABOUT_RETURN_TYPE = YES_ERROR;
				GCC_WARN_UNDECLARED_SELECTOR = YES;
				GCC_WARN_UNINITIALIZED_AUTOS = YES_AGGRESSIVE;
				GCC_WARN_UNUSED_FUNCTION = YES;
				GCC_WARN_UNUSED_VARIABLE = YES;
				IPHONEOS_DEPLOYMENT_TARGET = 13.5;
				MTL_ENABLE_DEBUG_INFO = NO;
				MTL_FAST_MATH = YES;
				SDKROOT = iphoneos;
				SWIFT_COMPILATION_MODE = wholemodule;
				SWIFT_OPTIMIZATION_LEVEL = "-O";
				VALIDATE_PRODUCT = YES;
			};
			name = Release;
		};
		85D7596924570491008175F0 /* Debug */ = {
			isa = XCBuildConfiguration;
			buildSettings = {
				ASSETCATALOG_COMPILER_APPICON_NAME = AppIcon;
				CODE_SIGN_ENTITLEMENTS = "${PROJECT}/Resources/ENA.entitlements";
				CODE_SIGN_IDENTITY = "iPhone Developer";
				CODE_SIGN_STYLE = Manual;
				DEVELOPMENT_TEAM = ZK2MG3TWVQ;
				INFOPLIST_FILE = ENA/Resources/Info.plist;
				LD_RUNPATH_SEARCH_PATHS = (
					"$(inherited)",
					"@executable_path/Frameworks",
				);
				PRODUCT_BUNDLE_IDENTIFIER = com.sap.ena;
				PRODUCT_NAME = "$(TARGET_NAME)";
				PROVISIONING_PROFILE_SPECIFIER = covid43;
				SWIFT_VERSION = 5.0;
				TARGETED_DEVICE_FAMILY = "1,2";
			};
			name = Debug;
		};
		85D7596A24570491008175F0 /* Release */ = {
			isa = XCBuildConfiguration;
			buildSettings = {
				ASSETCATALOG_COMPILER_APPICON_NAME = AppIcon;
				CODE_SIGN_ENTITLEMENTS = "${PROJECT}/Resources/ENA.entitlements";
				CODE_SIGN_IDENTITY = "iPhone Developer";
				CODE_SIGN_STYLE = Manual;
				DEVELOPMENT_TEAM = ZK2MG3TWVQ;
				INFOPLIST_FILE = ENA/Resources/Info.plist;
				LD_RUNPATH_SEARCH_PATHS = (
					"$(inherited)",
					"@executable_path/Frameworks",
				);
				PRODUCT_BUNDLE_IDENTIFIER = com.sap.ena;
				PRODUCT_NAME = "$(TARGET_NAME)";
				PROVISIONING_PROFILE_SPECIFIER = "ena-4";
				SWIFT_VERSION = 5.0;
				TARGETED_DEVICE_FAMILY = "1,2";
			};
			name = Release;
		};
		85D7596C24570491008175F0 /* Debug */ = {
			isa = XCBuildConfiguration;
			buildSettings = {
				ALWAYS_EMBED_SWIFT_STANDARD_LIBRARIES = YES;
				BUNDLE_LOADER = "$(TEST_HOST)";
				CODE_SIGN_STYLE = Automatic;
				DEVELOPMENT_TEAM = ZK2MG3TWVQ;
				INFOPLIST_FILE = ENATests/Info.plist;
				IPHONEOS_DEPLOYMENT_TARGET = 13.5;
				LD_RUNPATH_SEARCH_PATHS = (
					"$(inherited)",
					"@executable_path/Frameworks",
					"@loader_path/Frameworks",
				);
				PRODUCT_BUNDLE_IDENTIFIER = com.sap.ux.ENATests;
				PRODUCT_NAME = "$(TARGET_NAME)";
				SWIFT_VERSION = 5.0;
				TARGETED_DEVICE_FAMILY = "1,2";
				TEST_HOST = "$(BUILT_PRODUCTS_DIR)/ENA.app/ENA";
			};
			name = Debug;
		};
		85D7596D24570491008175F0 /* Release */ = {
			isa = XCBuildConfiguration;
			buildSettings = {
				ALWAYS_EMBED_SWIFT_STANDARD_LIBRARIES = YES;
				BUNDLE_LOADER = "$(TEST_HOST)";
				CODE_SIGN_STYLE = Automatic;
				DEVELOPMENT_TEAM = ZK2MG3TWVQ;
				INFOPLIST_FILE = ENATests/Info.plist;
				IPHONEOS_DEPLOYMENT_TARGET = 13.5;
				LD_RUNPATH_SEARCH_PATHS = (
					"$(inherited)",
					"@executable_path/Frameworks",
					"@loader_path/Frameworks",
				);
				PRODUCT_BUNDLE_IDENTIFIER = com.sap.ux.ENATests;
				PRODUCT_NAME = "$(TARGET_NAME)";
				SWIFT_VERSION = 5.0;
				TARGETED_DEVICE_FAMILY = "1,2";
				TEST_HOST = "$(BUILT_PRODUCTS_DIR)/ENA.app/ENA";
			};
			name = Release;
		};
		85D7596F24570491008175F0 /* Debug */ = {
			isa = XCBuildConfiguration;
			buildSettings = {
				ALWAYS_EMBED_SWIFT_STANDARD_LIBRARIES = YES;
				CODE_SIGN_STYLE = Automatic;
				DEVELOPMENT_TEAM = 75QSJ8SMAA;
				INFOPLIST_FILE = ENAUITests/Info.plist;
				LD_RUNPATH_SEARCH_PATHS = (
					"$(inherited)",
					"@executable_path/Frameworks",
					"@loader_path/Frameworks",
				);
				PRODUCT_BUNDLE_IDENTIFIER = com.sap.ux.ENAUITests;
				PRODUCT_NAME = "$(TARGET_NAME)";
				SWIFT_VERSION = 5.0;
				TARGETED_DEVICE_FAMILY = "1,2";
				TEST_TARGET_NAME = ENA;
			};
			name = Debug;
		};
		85D7597024570491008175F0 /* Release */ = {
			isa = XCBuildConfiguration;
			buildSettings = {
				ALWAYS_EMBED_SWIFT_STANDARD_LIBRARIES = YES;
				CODE_SIGN_STYLE = Automatic;
				DEVELOPMENT_TEAM = 75QSJ8SMAA;
				INFOPLIST_FILE = ENAUITests/Info.plist;
				LD_RUNPATH_SEARCH_PATHS = (
					"$(inherited)",
					"@executable_path/Frameworks",
					"@loader_path/Frameworks",
				);
				PRODUCT_BUNDLE_IDENTIFIER = com.sap.ux.ENAUITests;
				PRODUCT_NAME = "$(TARGET_NAME)";
				SWIFT_VERSION = 5.0;
				TARGETED_DEVICE_FAMILY = "1,2";
				TEST_TARGET_NAME = ENA;
			};
			name = Release;
		};
/* End XCBuildConfiguration section */

/* Begin XCConfigurationList section */
		85D759362457048F008175F0 /* Build configuration list for PBXProject "ENA" */ = {
			isa = XCConfigurationList;
			buildConfigurations = (
				85D7596624570491008175F0 /* Debug */,
				85D7596724570491008175F0 /* Release */,
			);
			defaultConfigurationIsVisible = 0;
			defaultConfigurationName = Release;
		};
		85D7596824570491008175F0 /* Build configuration list for PBXNativeTarget "ENA" */ = {
			isa = XCConfigurationList;
			buildConfigurations = (
				85D7596924570491008175F0 /* Debug */,
				85D7596A24570491008175F0 /* Release */,
			);
			defaultConfigurationIsVisible = 0;
			defaultConfigurationName = Release;
		};
		85D7596B24570491008175F0 /* Build configuration list for PBXNativeTarget "ENATests" */ = {
			isa = XCConfigurationList;
			buildConfigurations = (
				85D7596C24570491008175F0 /* Debug */,
				85D7596D24570491008175F0 /* Release */,
			);
			defaultConfigurationIsVisible = 0;
			defaultConfigurationName = Release;
		};
		85D7596E24570491008175F0 /* Build configuration list for PBXNativeTarget "ENAUITests" */ = {
			isa = XCConfigurationList;
			buildConfigurations = (
				85D7596F24570491008175F0 /* Debug */,
				85D7597024570491008175F0 /* Release */,
			);
			defaultConfigurationIsVisible = 0;
			defaultConfigurationName = Release;
		};
/* End XCConfigurationList section */

/* Begin XCRemoteSwiftPackageReference section */
		B10FB02E246036F3004CA11E /* XCRemoteSwiftPackageReference "swift-protobuf" */ = {
			isa = XCRemoteSwiftPackageReference;
			repositoryURL = "https://github.com/apple/swift-protobuf.git";
			requirement = {
				kind = upToNextMajorVersion;
				minimumVersion = 1.8.0;
			};
		};
		CD99A3C32461558200BF12AF /* XCRemoteSwiftPackageReference "CocoaLumberjack" */ = {
			isa = XCRemoteSwiftPackageReference;
			repositoryURL = "https://github.com/CocoaLumberjack/CocoaLumberjack.git";
			requirement = {
				kind = upToNextMajorVersion;
				minimumVersion = 3.6.1;
			};
		};
/* End XCRemoteSwiftPackageReference section */

/* Begin XCSwiftPackageProductDependency section */
		B10FB02F246036F3004CA11E /* SwiftProtobuf */ = {
			isa = XCSwiftPackageProductDependency;
			package = B10FB02E246036F3004CA11E /* XCRemoteSwiftPackageReference "swift-protobuf" */;
			productName = SwiftProtobuf;
		};
		CD99A3C42461558200BF12AF /* CocoaLumberjackSwift */ = {
			isa = XCSwiftPackageProductDependency;
			package = CD99A3C32461558200BF12AF /* XCRemoteSwiftPackageReference "CocoaLumberjack" */;
			productName = CocoaLumberjackSwift;
		};
/* End XCSwiftPackageProductDependency section */

/* Begin XCVersionGroup section */
		85D759472457048F008175F0 /* ENA.xcdatamodeld */ = {
			isa = XCVersionGroup;
			children = (
				85D759482457048F008175F0 /* ENA.xcdatamodel */,
			);
			currentVersion = 85D759482457048F008175F0 /* ENA.xcdatamodel */;
			path = ENA.xcdatamodeld;
			sourceTree = "<group>";
			versionGroupType = wrapper.xcdatamodel;
		};
/* End XCVersionGroup section */
	};
	rootObject = 85D759332457048F008175F0 /* Project object */;
}<|MERGE_RESOLUTION|>--- conflicted
+++ resolved
@@ -822,11 +822,8 @@
 				51CE1BBD2460B1CB002CF42A /* CollectionViewCellConfigurator.swift in Sources */,
 				51C737BD245B349700286105 /* OnboardingInfoViewController.swift in Sources */,
 				85D7593F2457048F008175F0 /* AppDelegate.swift in Sources */,
-<<<<<<< HEAD
 				51CE1B90246078B6002CF42A /* HomeFooterSupplementaryView.swift in Sources */,
-=======
 				CD99A3C7246155C300BF12AF /* Logger.swift in Sources */,
->>>>>>> 2d21f93e
 				85D759412457048F008175F0 /* SceneDelegate.swift in Sources */,
 				B1569DE1245D70A90079FCD7 /* DMDebugDiagnosisKeysViewController.swift in Sources */,
 				CD99A39A245B22B700BF12AF /* SelfExposureViewController.swift in Sources */,
